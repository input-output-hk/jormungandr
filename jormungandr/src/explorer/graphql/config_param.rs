--- conflicted
+++ resolved
@@ -528,13 +528,7 @@
                 Self::TransactionMaxExpiryEpochs(v.into())
             }
             #[cfg(feature = "evm")]
-<<<<<<< HEAD
-            ConfigParamLib::EvmParams(_) => {
-                unimplemented!()
-            }
-=======
             ConfigParamLib::EvmParams(v) => Self::EvmParams(v.into()),
->>>>>>> 3667cb8f
         }
     }
 }
