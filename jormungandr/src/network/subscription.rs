use super::{
    buffer_sizes,
<<<<<<< HEAD
=======
    convert::TryFromNetwork,
>>>>>>> 574fb8c0
    p2p::{Address, Gossip},
    GlobalStateR,
};
use crate::{
    blockcfg::{Fragment, Header},
    intercom::{BlockMsg, TransactionMsg},
    settings::start::network::Configuration,
    utils::async_msg::{self, MessageBox},
};
use chain_network::data as net_data;
use chain_network::error::{Code, Error};
use jormungandr_lib::interfaces::FragmentOrigin;

use futures03::prelude::*;
use futures03::ready;
use slog::Logger;

use std::pin::Pin;
use std::task::{Context, Poll};

fn filter_gossip_node(node: &Gossip, config: &Configuration) -> bool {
    if config.allow_private_addresses {
        node.has_valid_address()
    } else {
        node.is_global()
    }
}

fn handle_mbox_error(err: async_msg::SendError, logger: Logger) -> Error {
    error!(
        logger,
        "failed to send block announcement to the block task";
        "reason" => %err,
    );
    Error::new(Code::Internal, err)
}

pub async fn process_block_announcements<S>(
    stream: S,
    mbox: MessageBox<BlockMsg>,
    node_id: Address,
    global_state: GlobalStateR,
    logger: Logger,
) where
    S: TryStream<Ok = net_data::Header>,
{
    stream
        .try_for_each(|raw_header| async move {
            let header = Header::from_slice(raw_header.as_bytes())
                .map_err(|e| Error::new(Code::InvalidArgument, e))?;
            mbox.send(BlockMsg::AnnouncedBlock(header, node_id))
                .await
                .map_err(|e| handle_mbox_error(e, logger))?;
            if !global_state.peers.refresh_peer_on_block(node_id).await {
                debug!(
                    logger,
                    "received block from node that is not in the peer map",
                );
            }
        })
        .await
}

pub async fn process_gossip<S>(
    stream: S,
    node_id: Address,
    global_state: GlobalStateR,
    logger: Logger,
) where
    S: TryStream<Ok = net_data::Gossip>,
{
    stream
        .try_for_each(move |raw_gossip| {
            let gossip = Gossip::from(raw_gossip.as_bytes())
                .map_err(|e| Error::new(Code::InvalidArgument, e))?;
            let (nodes, filtered_out): (Vec<_>, Vec<_>) = gossip.into_nodes().partition(|node| {
                filter_gossip_node(node, &global_state.config)
                    || (node.id() == node_id && node.address().is_none())
            });
            if filtered_out.len() > 0 {
                debug!(logger, "nodes dropped from gossip: {:?}", filtered_out);
            }
            future::join(
                async {
                    if !global_state.peers.refresh_peer_on_gossip(node_id).await {
                        debug!(
                            logger,
                            "received gossip from node that is not in the peer map",
                        );
                    }
                },
                global_state.topology.accept_gossips(node_id, nodes.into()),
            );
        })
        .await
}

pub async fn process_fragments<S>(
    stream: S,
    mbox: MessageBox<TransactionMsg>,
    node_id: Address,
    global_state: GlobalStateR,
    logger: Logger,
) where
<<<<<<< HEAD
    S: TryStream<Ok = net_data::Fragment>,
{
    let sink = FragmentProcessor::new(mbox, node_id, global_state, logger);
    stream.forward(sink).await.map_err(|e| {
=======
    S: TryStream<Ok = net_data::Fragment, Error = Error>,
{
    let stream = stream.and_then(|fragment| async { Fragment::try_from_network(fragment) });
    let sink = FragmentProcessor::new(mbox, node_id, global_state, logger);
    stream.into_stream().forward(sink).await.map_err(|e| {
>>>>>>> 574fb8c0
        debug!(logger, "processing of inbound subscription stream failed"; "error" => ?e);
    });
}

// TODO: replace with a suitable stream combinator once implemented:
// https://github.com/rust-lang/futures-rs/issues/1919
#[must_use = "sinks do nothing unless polled"]
struct FragmentProcessor {
    mbox: MessageBox<TransactionMsg>,
    node_id: Address,
    global_state: GlobalStateR,
    logger: Logger,
    buffered_fragments: Vec<Fragment>,
}

impl FragmentProcessor {
    fn new(
        mbox: MessageBox<TransactionMsg>,
        node_id: Address,
        global_state: GlobalStateR,
        logger: Logger,
    ) -> Self {
        FragmentProcessor {
            mbox,
            node_id,
            global_state,
            logger,
            buffered_fragments: Vec::new(),
        }
    }

    fn refresh_stat(&self) {
        let refresh_logger = self.logger.clone();
        self.global_state.spawn(
            self.global_state
                .peers
                .refresh_peer_on_fragment(self.node_id)
                .and_then(move |refreshed| {
                    if !refreshed {
                        debug!(
                            refresh_logger,
                            "received fragment from node that is not in the peer map",
                        );
                    }
                    Ok(())
                }),
        );
    }
}

pub struct GossipProcessor {
    node_id: Address,
    global_state: GlobalStateR,
    logger: Logger,
}

impl GossipProcessor {
    pub fn new(node_id: Address, global_state: GlobalStateR, logger: Logger) -> Self {
        GossipProcessor {
            node_id,
            global_state,
            logger,
        }
    }

    pub fn process_item(&self, gossip: Gossip) {
        let (nodes, filtered_out): (Vec<_>, Vec<_>) = gossip.into_nodes().partition(|node| {
            filter_gossip_node(node, &self.global_state.config)
                || (node.id() == self.node_id && node.address().is_none())
        });
        if filtered_out.len() > 0 {
            debug!(self.logger, "nodes dropped from gossip: {:?}", filtered_out);
        }
        let refresh_logger = self.logger.clone();
        self.global_state.spawn(
            self.global_state
                .peers
                .refresh_peer_on_gossip(self.node_id)
                .and_then(move |refreshed| {
                    if !refreshed {
                        debug!(
                            refresh_logger,
                            "received gossip from node that is not in the peer map",
                        );
                    }
                    Ok(())
                }),
        );
        self.global_state.spawn(
            self.global_state
                .topology
                .accept_gossips(self.node_id, nodes.into()),
        );
    }
}

impl Sink<Fragment> for FragmentProcessor {
    type Error = Error;

    fn poll_ready(self: Pin<&mut Self>, cx: &mut Context<'_>) -> Poll<Result<(), Error>> {
        if self.buffered_fragments.len() >= buffer_sizes::inbound::FRAGMENTS {
            ready!(self.poll_send_fragments(cx));
            debug_assert!(self.buffered_fragments.is_empty());
        }
        Poll::Ready(Ok(()))
    }

    fn start_send(self: Pin<&mut Self>, fragment: Fragment) -> Result<(), Self::Error> {
        assert!(
            self.buffered_fragments.len() < buffer_sizes::inbound::FRAGMENTS,
            "should call `poll_ready` which returns `Poll::Ready(Ok(()))` before `start_send`",
        );
        self.buffered_fragments.push(fragment);
        Ok(())
    }

    fn poll_flush(self: Pin<&mut Self>, cx: &mut Context<'_>) -> Poll<Result<(), Error>> {
        loop {
            if self.buffered_fragments.is_empty() {
                return self.mbox.poll_flush(cx).map_err(|e| {
                    error!(
                        self.logger,
                        "communication channel to the fragment task failed";
                        "reason" => %e,
                    );
                    Error::new(Code::Internal, e)
                });
            } else {
                ready!(self.poll_send_fragments(cx));
            }
        }
    }

    fn poll_close(self: Pin<&mut Self>, cx: &mut Context<'_>) -> Poll<Result<(), Error>> {
        loop {
            if self.buffered_fragments.is_empty() {
                return self.mbox.poll_close(cx).map_err(|e| {
                    warn!(
                        self.logger,
                        "failed to close communication channel to the fragment task";
                        "reason" => %e,
                    );
                    Error::new(Code::Internal, e)
                });
            } else {
                ready!(self.poll_send_fragments(cx));
            }
        }
    }
}

impl FragmentProcessor {
    fn poll_send_fragments(self: Pin<&mut Self>, cx: &mut Context<'_>) -> Poll<Result<(), Error>> {
        ready!(self.mbox.poll_ready(cx));
        let fragments = self.buffered_fragments.split_off(0);
        self.mbox
            .start_send(TransactionMsg::SendTransaction(
                FragmentOrigin::Network,
                fragments,
            ))
            .map_err(|e| {
                error!(
                    self.logger,
                    "failed to send fragments to the fragment task";
                    "reason" => %e,
                );
                Error::new(Code::Internal, e)
            })?;
        self.refresh_stat();
        Poll::Ready(())
    }
}<|MERGE_RESOLUTION|>--- conflicted
+++ resolved
@@ -1,9 +1,6 @@
 use super::{
     buffer_sizes,
-<<<<<<< HEAD
-=======
     convert::TryFromNetwork,
->>>>>>> 574fb8c0
     p2p::{Address, Gossip},
     GlobalStateR,
 };
@@ -108,18 +105,11 @@
     global_state: GlobalStateR,
     logger: Logger,
 ) where
-<<<<<<< HEAD
-    S: TryStream<Ok = net_data::Fragment>,
-{
-    let sink = FragmentProcessor::new(mbox, node_id, global_state, logger);
-    stream.forward(sink).await.map_err(|e| {
-=======
     S: TryStream<Ok = net_data::Fragment, Error = Error>,
 {
     let stream = stream.and_then(|fragment| async { Fragment::try_from_network(fragment) });
     let sink = FragmentProcessor::new(mbox, node_id, global_state, logger);
     stream.into_stream().forward(sink).await.map_err(|e| {
->>>>>>> 574fb8c0
         debug!(logger, "processing of inbound subscription stream failed"; "error" => ?e);
     });
 }
