--- conflicted
+++ resolved
@@ -23,8 +23,21 @@
     T: AsRef<[u8]>,
     U: Readable,
 {
-<<<<<<< HEAD
-    src.iter().map(|item| deserialize(item)).collect()
+    src.iter().map(|item| read(item)).collect()
+}
+
+pub trait TryFromNetwork<N> {
+    fn try_from_network(data: N) -> Result<Self, Error>;
+}
+
+pub trait IntoNetwork<N> {
+    fn into_network(self) -> N;
+}
+
+impl TryFromNetwork<net_data::Fragment> for Fragment {
+    fn try_from_network(data: net_data::Fragment) -> Result<Self, Error> {
+        read(&data)
+    }
 }
 
 // TODO: Check if this is completly compatible
@@ -44,21 +57,5 @@
 impl From<chain_impl_mockchain::fragment::Fragment> for chain_network::data::fragment::Fragment {
     fn from(fragment: Fragment) -> Self {
         chain_network::data::fragment::Fragment::from_bytes(fragment.serialize_as_vec().unwrap())
-=======
-    src.iter().map(|item| read(item)).collect()
-}
-
-pub trait TryFromNetwork<N> {
-    fn try_from_network(data: N) -> Result<Self, Error>;
-}
-
-pub trait IntoNetwork<N> {
-    fn into_network(self) -> N;
-}
-
-impl TryFromNetwork<net_data::Fragment> for Fragment {
-    fn try_from_network(data: net_data::Fragment) -> Result<Self, Error> {
-        read(&data)
->>>>>>> a87919b7
     }
 }