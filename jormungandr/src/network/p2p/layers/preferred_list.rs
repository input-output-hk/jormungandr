--- conflicted
+++ resolved
@@ -1,31 +1,10 @@
-<<<<<<< HEAD
-=======
 pub use jormungandr_lib::interfaces::{PreferredListConfig, TrustedPeer};
->>>>>>> 574fb8c0
 pub use poldercast::Address;
 use poldercast::{GossipsBuilder, Layer, NodeProfile, Nodes, ViewBuilder};
 use rand::{seq::SliceRandom as _, Rng as _, SeedableRng};
 use rand_chacha::ChaChaRng;
 use serde::{Deserialize, Serialize};
 use std::collections::HashSet;
-<<<<<<< HEAD
-
-const DEFAULT_PREFERRED_VIEW_MAX: usize = 20;
-
-#[derive(Debug, Clone, Serialize, Deserialize, Default)]
-#[serde(deny_unknown_fields)]
-pub struct PreferredListConfig {
-    #[serde(default)]
-    view_max: PreferredViewMax,
-
-    #[serde(default)]
-    peers: HashSet<Address>,
-}
-
-#[derive(Clone, Copy, Debug, PartialEq, Eq, PartialOrd, Ord, Hash, Serialize, Deserialize)]
-struct PreferredViewMax(usize);
-=======
->>>>>>> 574fb8c0
 
 pub struct PreferredListLayer {
     /// the max number of entries to add in the list of the view
