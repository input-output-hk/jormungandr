#[cfg(feature = "evm")]
mod eth_account;
#[cfg(feature = "evm")]
mod eth_block_info;
#[cfg(feature = "evm")]
mod eth_chain_info;
#[cfg(feature = "evm")]
mod eth_transaction;
#[cfg(feature = "evm")]
mod eth_types;

use crate::context::ContextLock;
use jsonrpsee_http_server::{HttpServerBuilder, RpcModule};
use std::net::SocketAddr;

pub struct Config {
    pub listen: SocketAddr,
}

pub async fn start_jrpc_server(config: Config, _context: ContextLock) {
    let server = HttpServerBuilder::default()
        .build(config.listen)
        .await
        .unwrap();

    #[allow(unused_mut)]
    let mut modules = RpcModule::new(());

    #[cfg(feature = "evm")]
    {
        modules
            .merge(eth_block_info::eth_block_info_module(_context.clone()))
            .unwrap();

        modules
            .merge(eth_chain_info::eth_chain_info_module(_context.clone()))
            .unwrap();

        modules
<<<<<<< HEAD
            .merge(eth_chain_info::eth_get_blocks_info_module(_context.clone()))
            .unwrap();

        modules
            .merge(eth_account::eth_account_module(_context))
=======
            .merge(eth_transaction::eth_transaction_module(_context))
>>>>>>> 4b891285
            .unwrap();
    }

    server.start(modules).unwrap().await
}<|MERGE_RESOLUTION|>--- conflicted
+++ resolved
@@ -37,15 +37,11 @@
             .unwrap();
 
         modules
-<<<<<<< HEAD
-            .merge(eth_chain_info::eth_get_blocks_info_module(_context.clone()))
+            .merge(eth_transaction::eth_transaction_module(_context.clone()))
             .unwrap();
 
         modules
             .merge(eth_account::eth_account_module(_context))
-=======
-            .merge(eth_transaction::eth_transaction_module(_context))
->>>>>>> 4b891285
             .unwrap();
     }
 
