#[cfg(feature = "evm")]
mod eth_account;
#[cfg(feature = "evm")]
mod eth_block_info;
#[cfg(feature = "evm")]
mod eth_chain_info;
#[cfg(feature = "evm")]
mod eth_filter;
#[cfg(feature = "evm")]
mod eth_miner;
#[cfg(feature = "evm")]
mod eth_transaction;
#[cfg(feature = "evm")]
mod eth_types;

use crate::{
    context::ContextLock,
    intercom::{self, TransactionMsg},
};
use futures::channel::mpsc::TrySendError;
use jormungandr_lib::interfaces::FragmentsProcessingSummary;
use jsonrpsee_http_server::{HttpServerBuilder, RpcModule};
use std::net::SocketAddr;
use thiserror::Error;

pub struct Config {
    pub listen: SocketAddr,
}

#[derive(Debug, Error)]
pub enum Error {
    #[error(transparent)]
    ContextError(#[from] crate::context::Error),
    #[error(transparent)]
    Storage(#[from] crate::blockchain::StorageError),
<<<<<<< HEAD
    #[error("Currently we dont support archive and full modes, so unfortunately this functionality is not working at this moment")]
    NonArchiveNode,
=======
    #[error(transparent)]
    IntercomError(#[from] intercom::Error),
    #[error(transparent)]
    TxMsgSendError(#[from] Box<TrySendError<TransactionMsg>>),
    #[error("Could not process fragment")]
    Fragment(FragmentsProcessingSummary),
    #[error("Cound not decode Ethereum transaction bytes, erorr: {0}")]
    TransactionDecodedErorr(String),
>>>>>>> 40b601c3
}

pub async fn start_jrpc_server(config: Config, _context: ContextLock) {
    let server = HttpServerBuilder::default()
        .build(config.listen)
        .await
        .unwrap();

    #[allow(unused_mut)]
    let mut modules = RpcModule::new(());

    #[cfg(feature = "evm")]
    {
        modules
            .merge(eth_block_info::eth_block_info_module(_context.clone()))
            .unwrap();

        modules
            .merge(eth_chain_info::eth_chain_info_module(_context.clone()))
            .unwrap();

        modules
            .merge(eth_transaction::eth_transaction_module(_context.clone()))
            .unwrap();

        modules
            .merge(eth_account::eth_account_module(_context.clone()))
            .unwrap();

        modules
            .merge(eth_filter::eth_filter_module(_context.clone()))
            .unwrap();

        modules
            .merge(eth_miner::eth_miner_module(_context))
            .unwrap();
    }

    server.start(modules).unwrap().await
}<|MERGE_RESOLUTION|>--- conflicted
+++ resolved
@@ -33,10 +33,8 @@
     ContextError(#[from] crate::context::Error),
     #[error(transparent)]
     Storage(#[from] crate::blockchain::StorageError),
-<<<<<<< HEAD
     #[error("Currently we dont support archive and full modes, so unfortunately this functionality is not working at this moment")]
     NonArchiveNode,
-=======
     #[error(transparent)]
     IntercomError(#[from] intercom::Error),
     #[error(transparent)]
@@ -45,7 +43,6 @@
     Fragment(FragmentsProcessingSummary),
     #[error("Cound not decode Ethereum transaction bytes, erorr: {0}")]
     TransactionDecodedErorr(String),
->>>>>>> 40b601c3
 }
 
 pub async fn start_jrpc_server(config: Config, _context: ContextLock) {
