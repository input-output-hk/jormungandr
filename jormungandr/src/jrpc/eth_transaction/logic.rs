use crate::{
    context::Context,
    jrpc::{
<<<<<<< HEAD
        eth_block_info,
        eth_types::{
            block::Block, block_number::BlockNumber, bytes::Bytes, number::Number,
            receipt::Receipt, transaction::Transaction,
        },
=======
        eth_types::{
            block_number::BlockNumber, bytes::Bytes, number::Number, receipt::Receipt,
            transaction::Transaction,
        },
        Error,
>>>>>>> d1988e9f
    },
};
use chain_evm::ethereum_types::{H160, H256, H512};
use chain_impl_mockchain::block::Block as JorBlock;

fn get_transaction_from_block_by_index(
    block: Option<JorBlock>,
    index: Number,
    gas_price: u64,
) -> Option<Transaction> {
    match &block {
        Some(block) => {
            match Block::get_transaction_by_index(block, u64::from(index.clone()) as usize) {
                Some(tx) => Some(Transaction::build(
                    tx,
                    Some(H256::from_slice(block.header().hash().as_bytes())),
                    Some((u32::from(block.header().chain_length()) as u64).into()),
                    Some(index),
                    gas_price,
                )),
                None => None,
            }
        }
        None => None,
    }
}

pub fn send_transaction(_tx: Transaction, _context: &Context) -> Result<H256, Error> {
    // TODO implement
    Ok(H256::zero())
}

pub fn send_raw_transaction(_raw_tx: Bytes, _context: &Context) -> Result<H256, Error> {
    // TODO implement
    Ok(H256::zero())
}

pub async fn get_transaction_by_hash(
    _hash: H256,
    _context: &Context,
) -> Result<Option<Transaction>, Error> {
    // TODO implement
    Ok(None)
}

pub async fn get_transaction_by_block_hash_and_index(
    hash: H256,
    index: Number,
    context: &Context,
) -> Result<Option<Transaction>, Error> {
    let blockchain_tip = context.blockchain_tip()?.get_ref().await;
    let gas_price = blockchain_tip.ledger().evm_gas_price();
    let block = context.blockchain()?.storage().get(hash.0.into())?;
    Ok(get_transaction_from_block_by_index(block, index, gas_price))
}

pub async fn get_transaction_by_block_number_and_index(
    number: BlockNumber,
    index: Number,
    context: &Context,
) -> Result<Option<Transaction>, Error> {
    let blockchain_tip = context.blockchain_tip()?.get_ref().await;
    let gas_price = blockchain_tip.ledger().evm_gas_price();
    let blockchain = context.blockchain()?;
    let block =
        eth_block_info::get_block_by_number_from_context(number, blockchain, blockchain_tip)
            .unwrap();
    Ok(get_transaction_from_block_by_index(block, index, gas_price))
}

pub fn get_transaction_receipt(_hash: H256, _context: &Context) -> Result<Option<Receipt>, Error> {
    // TODO implement
    Ok(Some(Receipt::build()))
}

pub fn sign_transaction(_tx: Transaction, _context: &Context) -> Result<Bytes, Error> {
    // TODO implement
    Ok(Default::default())
}

pub fn estimate_gas(_tx: Transaction, _context: &Context) -> Result<Number, Error> {
    // TODO implement
    Ok(0.into())
}

pub fn sign(_address: H160, _message: Bytes, _context: &Context) -> Result<H512, Error> {
    // TODO implement
    Ok(H512::zero())
}

pub fn call(_tx: Transaction, _number: BlockNumber, _context: &Context) -> Result<Bytes, Error> {
    // TODO implement
    Ok(Default::default())
}<|MERGE_RESOLUTION|>--- conflicted
+++ resolved
@@ -1,19 +1,11 @@
 use crate::{
     context::Context,
     jrpc::{
-<<<<<<< HEAD
-        eth_block_info,
         eth_types::{
             block::Block, block_number::BlockNumber, bytes::Bytes, number::Number,
             receipt::Receipt, transaction::Transaction,
         },
-=======
-        eth_types::{
-            block_number::BlockNumber, bytes::Bytes, number::Number, receipt::Receipt,
-            transaction::Transaction,
-        },
-        Error,
->>>>>>> d1988e9f
+        Error, eth_block_info::get_block_by_number_from_context,
     },
 };
 use chain_evm::ethereum_types::{H160, H256, H512};
@@ -79,7 +71,7 @@
     let gas_price = blockchain_tip.ledger().evm_gas_price();
     let blockchain = context.blockchain()?;
     let block =
-        eth_block_info::get_block_by_number_from_context(number, blockchain, blockchain_tip)
+        get_block_by_number_from_context(number, blockchain, blockchain_tip)
             .unwrap();
     Ok(get_transaction_from_block_by_index(block, index, gas_price))
 }
