--- conflicted
+++ resolved
@@ -10,9 +10,12 @@
         Error,
     },
 };
-<<<<<<< HEAD
-use chain_evm::ethereum_types::{H160, H256, H512};
-use chain_impl_mockchain::block::Block as JorBlock;
+use chain_evm::{
+    ethereum_types::{H160, H256, H512},
+    transaction::EthereumSignedTransaction,
+};
+use chain_impl_mockchain::{block::Block as JorBlock, fragment::Fragment};
+use jormungandr_lib::interfaces::FragmentOrigin;
 
 fn get_transaction_from_block_by_index(
     block: Option<JorBlock>,
@@ -33,14 +36,6 @@
         None => None,
     }
 }
-=======
-use chain_evm::{
-    ethereum_types::{H160, H256, H512},
-    transaction::EthereumSignedTransaction,
-};
-use chain_impl_mockchain::fragment::Fragment;
-use jormungandr_lib::interfaces::FragmentOrigin;
->>>>>>> 40b601c3
 
 pub async fn send_transaction(tx: Transaction, context: &Context) -> Result<H256, Error> {
     let fragment = Fragment::Evm(tx.into());
