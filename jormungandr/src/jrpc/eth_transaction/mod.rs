--- conflicted
+++ resolved
@@ -1,30 +1,8 @@
-use crate::{
-    context::ContextLock,
-    intercom::{self, TransactionMsg},
-};
-use futures::channel::mpsc::TrySendError;
-use jormungandr_lib::interfaces::FragmentsProcessingSummary;
+use crate::context::ContextLock;
 use jsonrpsee_http_server::RpcModule;
 
 mod logic;
 
-<<<<<<< HEAD
-#[derive(Debug, thiserror::Error)]
-pub enum Error {
-    #[error(transparent)]
-    ContextError(#[from] crate::context::Error),
-    #[error(transparent)]
-    IntercomError(#[from] intercom::Error),
-    #[error(transparent)]
-    TxMsgSendError(#[from] TrySendError<TransactionMsg>),
-    #[error("Could not process fragment")]
-    Fragment(FragmentsProcessingSummary),
-    #[error("Cound not decode Ethereum transaction bytes, erorr: {0}")]
-    TransactionDecodedErorr(String),
-}
-
-=======
->>>>>>> d1988e9f
 pub fn eth_transaction_module(context: ContextLock) -> RpcModule<ContextLock> {
     let mut module = RpcModule::new(context);
 
