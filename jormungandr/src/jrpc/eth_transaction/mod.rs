--- conflicted
+++ resolved
@@ -3,17 +3,6 @@
 
 mod logic;
 
-<<<<<<< HEAD
-#[derive(Debug, thiserror::Error)]
-pub enum Error {
-    #[error(transparent)]
-    ContextError(#[from] crate::context::Error),
-    #[error(transparent)]
-    Storage(#[from] crate::blockchain::StorageError),
-}
-
-=======
->>>>>>> d1988e9f
 pub fn eth_transaction_module(context: ContextLock) -> RpcModule<ContextLock> {
     let mut module = RpcModule::new(context);
 
