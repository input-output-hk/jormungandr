--- conflicted
+++ resolved
@@ -92,8 +92,4 @@
 systemd = ["tracing-journald"]
 gelf = ["tracing-gelf"]
 prometheus-metrics = ["prometheus"]
-<<<<<<< HEAD
-evm = []
-=======
-evm = [ "chain-impl-mockchain/evm", "jormungandr-lib/evm" ]
->>>>>>> 3667cb8f
+evm = [ "chain-impl-mockchain/evm", "jormungandr-lib/evm" ]