--- conflicted
+++ resolved
@@ -340,19 +340,12 @@
                     .map(|_| "tx_max_expiry_epochs"),
                 #[cfg(feature = "evm")]
                 ConfigParam::EvmConfiguration(params) => {
-<<<<<<< HEAD
-                    evm_params.replace(params.into()).map(|_| "evm_params")
-                }
-                #[cfg(feature = "evm")]
-                ConfigParam::EvmEnvironment(_) => unimplemented!(),
-=======
                     evm_configs.replace(params.into()).map(|_| "evm_params")
                 }
                 #[cfg(feature = "evm")]
                 ConfigParam::EvmEnvironment(params) => evm_env_settings
                     .replace(params.try_into()?)
                     .map(|_| "evm_evn_settings"),
->>>>>>> baa81f2f
             }
             .map(|name| Err(FromConfigParamsError::InitConfigParamDuplicate { name }))
             .unwrap_or(Ok(()))?;
@@ -505,10 +498,6 @@
         }
 
         #[cfg(feature = "evm")]
-<<<<<<< HEAD
-        if let Some(evm_params) = evm_params {
-            params.push(ConfigParam::EvmConfiguration(evm_params.into()));
-=======
         if let Some(evm_configs) = evm_configs {
             params.push(ConfigParam::EvmConfiguration(evm_configs.into()));
         }
@@ -516,7 +505,6 @@
         #[cfg(feature = "evm")]
         if let Some(evm_env_settings) = evm_env_settings {
             params.push(ConfigParam::EvmEnvironment(evm_env_settings.into()));
->>>>>>> baa81f2f
         }
 
         let params = consensus_leader_ids
