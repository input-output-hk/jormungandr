--- conflicted
+++ resolved
@@ -7,12 +7,9 @@
 mod committee;
 mod config;
 mod config_params;
-<<<<<<< HEAD
-mod evm_transaction;
-=======
 #[cfg(feature = "evm")]
 mod evm_params;
->>>>>>> 3667cb8f
+mod evm_transaction;
 mod fragment;
 mod fragment_log;
 mod fragment_log_persistent;
