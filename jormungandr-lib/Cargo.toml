[package]
name = "jormungandr-lib"
version = "0.13.0"
authors = ["dev@iohk.io"]
edition = "2018"

description = "Data structures and formats used by Jormungandr node API and configuration files"

[dependencies]
serde = { version = "1.0", features = ["derive"] }
<<<<<<< HEAD
serde_with = { version = "1.11", features = ["macros"] }
chain-impl-mockchain = { git = "https://github.com/input-output-hk/chain-libs.git", branch = "remove-deserialize-trait" }
chain-addr      = { git = "https://github.com/input-output-hk/chain-libs.git", branch = "remove-deserialize-trait" }
chain-core      = { git = "https://github.com/input-output-hk/chain-libs.git", branch = "remove-deserialize-trait" }
chain-crypto    = { git = "https://github.com/input-output-hk/chain-libs.git", branch = "remove-deserialize-trait" }
chain-time           = { git = "https://github.com/input-output-hk/chain-libs.git", branch = "remove-deserialize-trait"}
chain-vote = { git = "https://github.com/input-output-hk/chain-libs.git", branch = "remove-deserialize-trait" }
cardano-legacy-address = { git = "https://github.com/input-output-hk/chain-libs.git", branch = "remove-deserialize-trait" }
typed-bytes = { git = "https://github.com/input-output-hk/chain-libs.git", branch = "remove-deserialize-trait" }
=======
serde_with = { version = "1.12", features = ["macros"] }
chain-impl-mockchain = { git = "https://github.com/input-output-hk/chain-libs.git", branch = "master" }
chain-addr      = { git = "https://github.com/input-output-hk/chain-libs.git", branch = "master" }
chain-core      = { git = "https://github.com/input-output-hk/chain-libs.git", branch = "master" }
chain-crypto    = { git = "https://github.com/input-output-hk/chain-libs.git", branch = "master" }
chain-time           = { git = "https://github.com/input-output-hk/chain-libs.git", branch = "master"}
chain-vote = { git = "https://github.com/input-output-hk/chain-libs.git", branch = "master" }
cardano-legacy-address = { git = "https://github.com/input-output-hk/chain-libs.git", branch = "master" }
typed-bytes = { git = "https://github.com/input-output-hk/chain-libs.git", branch = "master" }
>>>>>>> 97f3439d
rand = "0.8"
rand_core = "0.6"
rand_chacha = "0.3"
time = { version = "0.3", features = ["serde", "local-offset", "parsing", "formatting", "macros"]}
humantime = "2.0"
thiserror = "1.0"
multiaddr = { package = "parity-multiaddr", version = "0.11", default-features = false }
hex = "0.4"
bech32 = "0.8"
base64 = "0.13.0"
http = "0.2.2"

[dev-dependencies]
bincode = "1.3.3"
quickcheck = "0.9"
quickcheck_macros = "0.9"
# FIXME required to work with quickcheck 0.9. Remove after migrating another crate or newer quickcheck
rand07 = { package = "rand", version = "0.7" }
chain-impl-mockchain = { git = "https://github.com/input-output-hk/chain-libs.git", branch = "remove-deserialize-trait", features = [ "property-test-api" ] }
chain-addr      = { git = "https://github.com/input-output-hk/chain-libs.git", branch = "remove-deserialize-trait", features = [ "property-test-api" ] }
chain-crypto    = { git = "https://github.com/input-output-hk/chain-libs.git", branch = "remove-deserialize-trait", features = [ "property-test-api" ] }
ed25519-bip32 = "0.4"
serde_yaml = "0.8"
serde_json = "1.0"

[features]
evm = ["chain-impl-mockchain/evm"]<|MERGE_RESOLUTION|>--- conflicted
+++ resolved
@@ -8,8 +8,7 @@
 
 [dependencies]
 serde = { version = "1.0", features = ["derive"] }
-<<<<<<< HEAD
-serde_with = { version = "1.11", features = ["macros"] }
+serde_with = { version = "1.12", features = ["macros"] }
 chain-impl-mockchain = { git = "https://github.com/input-output-hk/chain-libs.git", branch = "remove-deserialize-trait" }
 chain-addr      = { git = "https://github.com/input-output-hk/chain-libs.git", branch = "remove-deserialize-trait" }
 chain-core      = { git = "https://github.com/input-output-hk/chain-libs.git", branch = "remove-deserialize-trait" }
@@ -18,17 +17,6 @@
 chain-vote = { git = "https://github.com/input-output-hk/chain-libs.git", branch = "remove-deserialize-trait" }
 cardano-legacy-address = { git = "https://github.com/input-output-hk/chain-libs.git", branch = "remove-deserialize-trait" }
 typed-bytes = { git = "https://github.com/input-output-hk/chain-libs.git", branch = "remove-deserialize-trait" }
-=======
-serde_with = { version = "1.12", features = ["macros"] }
-chain-impl-mockchain = { git = "https://github.com/input-output-hk/chain-libs.git", branch = "master" }
-chain-addr      = { git = "https://github.com/input-output-hk/chain-libs.git", branch = "master" }
-chain-core      = { git = "https://github.com/input-output-hk/chain-libs.git", branch = "master" }
-chain-crypto    = { git = "https://github.com/input-output-hk/chain-libs.git", branch = "master" }
-chain-time           = { git = "https://github.com/input-output-hk/chain-libs.git", branch = "master"}
-chain-vote = { git = "https://github.com/input-output-hk/chain-libs.git", branch = "master" }
-cardano-legacy-address = { git = "https://github.com/input-output-hk/chain-libs.git", branch = "master" }
-typed-bytes = { git = "https://github.com/input-output-hk/chain-libs.git", branch = "master" }
->>>>>>> 97f3439d
 rand = "0.8"
 rand_core = "0.6"
 rand_chacha = "0.3"
