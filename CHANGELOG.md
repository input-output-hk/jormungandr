--- conflicted
+++ resolved
@@ -2,13 +2,10 @@
 
 ## Unreleased
 
-<<<<<<< HEAD
 - Discard incoming gossips with either the same address or id as the current node
-=======
 - Add /v1/account-votes-all endpoint to return the list of proposals a user has voted for
 - Remove /v1/account-votes-count endpoint
 - Validate server id is the expected one during gRPC handshake
->>>>>>> c209655b
 - fix incorrect keys bech32 HRP by always using the ones provided by the library
 - update REST API: add new endpoint AccountVotes (`/api/v1/votes/plan/account-votes/{account_id}`)
 - Support parallel lanes in spending counters on account outputs. This allows
