use crate::common::{
    jcli::JCli,
    jormungandr::{ConfigurationBuilder, Starter},
};
use assert_fs::NamedTempFile;
use assert_fs::{
    fixture::{FileWriteStr, PathChild},
    TempDir,
};
use bech32::FromBase32;
use chain_addr::Discrimination;
use chain_core::property::BlockDate;
use chain_impl_mockchain::{
    certificate::VoteAction, chaintypes::ConsensusType,
    ledger::governance::TreasuryGovernanceAction, value::Value, vote::Choice,
};
use chain_vote::MemberPublicKey;
use jormungandr_lib::interfaces::KESUpdateSpeed;
use jormungandr_testing_utils::testing::node::time;
use jormungandr_testing_utils::testing::{VotePlanBuilder, VotePlanExtension};
use jormungandr_testing_utils::wallet::Wallet;
use jortestkit::prelude::read_file;
use rand::rngs::OsRng;

#[test]
pub fn jcli_e2e_flow_private_vote() {
    let jcli: JCli = Default::default();
    let temp_dir = TempDir::new().unwrap().into_persistent();
    let rewards_increase = 10;
    let yes_choice = Choice::new(1);
    let no_choice = Choice::new(2);

    let wallet_initial_funds = 1_000_000;

    let mut rng = OsRng;
    let mut alice = Wallet::new_account_with_discrimination(&mut rng, Discrimination::Production);
    let bob = Wallet::new_account_with_discrimination(&mut rng, Discrimination::Production);
    let clarice = Wallet::new_account_with_discrimination(&mut rng, Discrimination::Production);

    let communication_sk = jcli.votes().committee().communication_key().generate();
    let communication_pk = jcli
        .votes()
        .committee()
        .communication_key()
        .to_public(communication_sk);
    let crs = jcli.votes().crs().generate();
    let member_sk =
        jcli.votes()
            .committee()
            .member_key()
            .generate(communication_pk, crs, 0, 1, None);
    let member_pk = jcli
        .votes()
        .committee()
        .member_key()
        .to_public(member_sk.clone());
    let encrypting_vote_key = jcli.votes().encrypting_vote_key(member_pk.clone());

    let member_sk_file = NamedTempFile::new("member.sk").unwrap();
    member_sk_file.write_str(&member_sk).unwrap();

    let (_, member_pk_bech32) = bech32::decode(&member_pk).unwrap();
    let member_pk_bytes = Vec::<u8>::from_base32(&member_pk_bech32).unwrap();

    let vote_plan = VotePlanBuilder::new()
        .proposals_count(1)
        .action_type(VoteAction::Treasury {
            action: TreasuryGovernanceAction::TransferToRewards {
                value: Value(rewards_increase),
            },
        })
        .private()
        .vote_start(BlockDate::from_epoch_slot_id(1, 0))
        .tally_start(BlockDate::from_epoch_slot_id(2, 0))
        .tally_end(BlockDate::from_epoch_slot_id(3, 0))
        .member_public_key(MemberPublicKey::from_bytes(&member_pk_bytes).unwrap())
        .options_size(3)
        .build();

    let vote_plan_json = temp_dir.child("vote_plan.json");
    vote_plan_json.write_str(&vote_plan.as_json_str()).unwrap();

    let vote_plan_cert = jcli.certificate().new_vote_plan(vote_plan_json.path());

    let config = ConfigurationBuilder::new()
        .with_explorer()
        .with_funds(vec![
            alice.to_initial_fund(wallet_initial_funds),
            bob.to_initial_fund(wallet_initial_funds),
            clarice.to_initial_fund(wallet_initial_funds),
        ])
        .with_block0_consensus(ConsensusType::Bft)
        .with_kes_update_speed(KESUpdateSpeed::new(43200).unwrap())
        .with_treasury(1000.into())
        .with_discrimination(Discrimination::Production)
        .with_committees(&[&alice])
        .with_slot_duration(4)
        .with_slots_per_epoch(10)
        .build(&temp_dir);

    let jormungandr = Starter::new().config(config).start().unwrap();

    let alice_sk = temp_dir.child("alice_sk");
    alice.save_to_path(alice_sk.path()).unwrap();

    let tx = jcli
        .transaction_builder(jormungandr.genesis_block_hash())
        .new_transaction()
        .add_account(&alice.address().to_string(), &Value::zero().into())
        .add_certificate(&vote_plan_cert)
        .finalize()
        .seal_with_witness_for_address(&alice)
        .add_auth(alice_sk.path())
        .to_message();

    jcli.fragment_sender(&jormungandr)
        .send(&tx)
        .assert_in_block();

    alice.confirm_transaction();

    let rewards_before = jormungandr
        .explorer()
        .status()
        .unwrap()
        .data
        .unwrap()
        .status
        .latest_block
        .treasury
        .unwrap()
        .rewards
        .parse::<u64>()
        .unwrap();

    time::wait_for_epoch(1, jormungandr.explorer());

    let vote_plan_id = jcli.certificate().vote_plan_id(&vote_plan_cert);
    let yes_vote_cast = jcli.certificate().new_private_vote_cast(
        vote_plan_id.clone(),
        0,
        yes_choice,
        3,
        encrypting_vote_key.clone(),
    );

    let no_vote_cast = jcli.certificate().new_private_vote_cast(
        vote_plan_id.clone(),
        0,
        no_choice,
        3,
        encrypting_vote_key,
    );

    let tx = jcli
        .transaction_builder(jormungandr.genesis_block_hash())
        .new_transaction()
        .add_account(&alice.address().to_string(), &Value::zero().into())
        .add_certificate(&yes_vote_cast)
        .finalize()
        .seal_with_witness_for_address(&alice)
        .to_message();

    jcli.fragment_sender(&jormungandr)
        .send(&tx)
        .assert_in_block();

    alice.confirm_transaction();

    let tx = jcli
        .transaction_builder(jormungandr.genesis_block_hash())
        .new_transaction()
        .add_account(&bob.address().to_string(), &Value::zero().into())
        .add_certificate(&yes_vote_cast)
        .finalize()
        .seal_with_witness_for_address(&bob)
        .to_message();

    jcli.fragment_sender(&jormungandr)
        .send(&tx)
        .assert_in_block();

    let tx = jcli
        .transaction_builder(jormungandr.genesis_block_hash())
        .new_transaction()
        .add_account(&clarice.address().to_string(), &Value::zero().into())
        .add_certificate(&no_vote_cast)
        .finalize()
        .seal_with_witness_for_address(&clarice)
        .to_message();
    jcli.fragment_sender(&jormungandr)
        .send(&tx)
        .assert_in_block();

    time::wait_for_epoch(2, jormungandr.explorer());

    let encrypted_vote_tally = temp_dir.child("encrypted-vote-tally.certificate");

    jcli.certificate()
        .new_encrypted_vote_tally(vote_plan_id.clone(), encrypted_vote_tally.path());

    let encrypted_vote_tally_cert = read_file(encrypted_vote_tally.path());

    let tx = jcli
        .transaction_builder(jormungandr.genesis_block_hash())
        .new_transaction()
        .add_account(&alice.address().to_string(), &Value::zero().into())
        .add_certificate(&encrypted_vote_tally_cert)
        .finalize()
        .seal_with_witness_for_address(&alice)
        .add_auth(alice_sk.path())
        .to_message();

    jcli.fragment_sender(&jormungandr)
        .send(&tx)
        .assert_in_block();

    alice.confirm_transaction();

    let vote_tally = jormungandr.rest().vote_plan_statuses().unwrap();
    let vote_tally_file = temp_dir.child("vote_tally_proposal_0.yaml");

<<<<<<< HEAD
    let vote_plan_status = temp_dir.child("vote_plan_status.json");
    vote_plan_status
        .write_str(&serde_json::to_string(&vote_tally).unwrap())
        .unwrap();

=======
>>>>>>> 5d3d4786
    let encrypted_tally = match vote_tally
        .get(0)
        .unwrap()
        .proposals
        .get(0)
        .unwrap()
        .tally
        .as_ref()
        .unwrap()
    {
        jormungandr_lib::interfaces::Tally::Private { state } => match state {
            jormungandr_lib::interfaces::PrivateTallyState::Encrypted {
                encrypted_tally,
                total_stake: _,
            } => serde_json::to_string(&encrypted_tally)
                .unwrap()
                .replace("\"", ""),
            _ => panic!("tally state should be encrypted"),
        },
        _ => panic!("voting should be private"),
    };

    vote_tally_file.write_str(&encrypted_tally).unwrap();

    let decryption_share = jcli
        .votes()
        .tally()
        .generate_decryption_share(member_sk_file.path(), vote_tally_file.path());

    let decryption_share_file = temp_dir.child("decryption_share");
    decryption_share_file.write_str(&decryption_share).unwrap();
<<<<<<< HEAD

    let generated_share = jcli.votes().tally().decrypt_with_shares(
        vote_tally_file.path(),
        3_000_000,
        decryption_share_file.path(),
        1,
    );

    println!("{:#?}", generated_share);

    let generated_share_yaml: serde_json::Value = serde_json::from_str(&generated_share).unwrap();

    let shares_file = temp_dir.child("shares.json");

=======

    let generated_share = jcli.votes().tally().decrypt_with_shares(
        vote_tally_file.path(),
        3_000_000,
        decryption_share_file.path(),
        1,
        1,
    );

    println!("{:#?}", generated_share);

    let generated_share_yaml: serde_json::Value = serde_json::from_str(&generated_share).unwrap();

    let shares_file = temp_dir.child("shares.json");

>>>>>>> 5d3d4786
    let json = format!(
        r#"
        [
            [
                "{}"
            ]
        ]"#,
        decryption_share
    );

    shares_file.write_str(&json).unwrap();

    println!("{:#?}", generated_share_yaml);
    /*  let results = &generated_share_yaml["results"];
<<<<<<< HEAD
    assert_eq!(
        results[0].as_u64(),
        wallet_initial_funds * 2
    );
    assert_eq!(
=======
    assert_eq!(
        results[0].as_u64(),
        wallet_initial_funds * 2
    );
    assert_eq!(
>>>>>>> 5d3d4786
        results[1].as_u64(),
        (wallet_initial_funds)
    );*/

<<<<<<< HEAD
    let vote_tally_cert = jcli.certificate().new_private_vote_tally(
        &vote_plan_status.path(),
        vote_plan_id,
        shares_file.path(),
    );
=======
    let vote_tally_cert = jcli
        .certificate()
        .new_private_vote_tally(vote_plan_id, shares_file.path());
>>>>>>> 5d3d4786

    let tx = jcli
        .transaction_builder(jormungandr.genesis_block_hash())
        .new_transaction()
        .add_account(&alice.address().to_string(), &Value::zero().into())
        .add_certificate(&vote_tally_cert)
        .finalize()
        .seal_with_witness_for_address(&alice)
        .add_auth(alice_sk.path())
        .to_message();

    jcli.fragment_sender(&jormungandr)
        .send(&tx)
        .assert_in_block();

    time::wait_for_epoch(3, jormungandr.explorer());

    let rewards_after = jormungandr
        .explorer()
        .status()
        .unwrap()
        .data
        .unwrap()
        .status
        .latest_block
        .treasury
        .unwrap()
        .rewards
        .parse::<u64>()
        .unwrap();

    // We want to make sure that our small rewards increase is reflexed in current rewards amount
    assert!(
        rewards_after == rewards_before + rewards_increase,
        "Vote was unsuccessful"
    );
}<|MERGE_RESOLUTION|>--- conflicted
+++ resolved
@@ -217,122 +217,43 @@
 
     alice.confirm_transaction();
 
-    let vote_tally = jormungandr.rest().vote_plan_statuses().unwrap();
-    let vote_tally_file = temp_dir.child("vote_tally_proposal_0.yaml");
-
-<<<<<<< HEAD
-    let vote_plan_status = temp_dir.child("vote_plan_status.json");
-    vote_plan_status
-        .write_str(&serde_json::to_string(&vote_tally).unwrap())
+    let active_plans = jormungandr.rest().vote_plan_statuses().unwrap();
+    let active_plans_file = temp_dir.child("active_plans.json");
+    active_plans_file
+        .write_str(&serde_json::to_string(&active_plans).unwrap())
         .unwrap();
 
-=======
->>>>>>> 5d3d4786
-    let encrypted_tally = match vote_tally
-        .get(0)
-        .unwrap()
-        .proposals
-        .get(0)
-        .unwrap()
-        .tally
-        .as_ref()
-        .unwrap()
-    {
-        jormungandr_lib::interfaces::Tally::Private { state } => match state {
-            jormungandr_lib::interfaces::PrivateTallyState::Encrypted {
-                encrypted_tally,
-                total_stake: _,
-            } => serde_json::to_string(&encrypted_tally)
-                .unwrap()
-                .replace("\"", ""),
-            _ => panic!("tally state should be encrypted"),
-        },
-        _ => panic!("voting should be private"),
-    };
-
-    vote_tally_file.write_str(&encrypted_tally).unwrap();
-
-    let decryption_share = jcli
+    let decryption_shares = jcli.votes().tally().decryption_shares(
+        active_plans_file.path(),
+        &vote_plan_id,
+        member_sk_file.path(),
+    );
+
+    let decryption_share_file = temp_dir.child("decryption_share.json");
+    decryption_share_file.write_str(&decryption_shares).unwrap();
+
+    let merged_shares = jcli
         .votes()
         .tally()
-        .generate_decryption_share(member_sk_file.path(), vote_tally_file.path());
-
-    let decryption_share_file = temp_dir.child("decryption_share");
-    decryption_share_file.write_str(&decryption_share).unwrap();
-<<<<<<< HEAD
-
-    let generated_share = jcli.votes().tally().decrypt_with_shares(
-        vote_tally_file.path(),
-        3_000_000,
-        decryption_share_file.path(),
+        .merge_shares(vec![decryption_share_file.path()]);
+    let merged_shares_file = temp_dir.child("shares.json");
+    merged_shares_file.write_str(&merged_shares).unwrap();
+
+    let result = jcli.votes().tally().decrypt_results(
+        active_plans_file.path(),
+        &vote_plan_id,
+        merged_shares_file.path(),
         1,
     );
 
-    println!("{:#?}", generated_share);
-
-    let generated_share_yaml: serde_json::Value = serde_json::from_str(&generated_share).unwrap();
-
-    let shares_file = temp_dir.child("shares.json");
-
-=======
-
-    let generated_share = jcli.votes().tally().decrypt_with_shares(
-        vote_tally_file.path(),
-        3_000_000,
-        decryption_share_file.path(),
-        1,
-        1,
-    );
-
-    println!("{:#?}", generated_share);
-
-    let generated_share_yaml: serde_json::Value = serde_json::from_str(&generated_share).unwrap();
-
-    let shares_file = temp_dir.child("shares.json");
-
->>>>>>> 5d3d4786
-    let json = format!(
-        r#"
-        [
-            [
-                "{}"
-            ]
-        ]"#,
-        decryption_share
-    );
-
-    shares_file.write_str(&json).unwrap();
-
-    println!("{:#?}", generated_share_yaml);
-    /*  let results = &generated_share_yaml["results"];
-<<<<<<< HEAD
-    assert_eq!(
-        results[0].as_u64(),
-        wallet_initial_funds * 2
-    );
-    assert_eq!(
-=======
-    assert_eq!(
-        results[0].as_u64(),
-        wallet_initial_funds * 2
-    );
-    assert_eq!(
->>>>>>> 5d3d4786
-        results[1].as_u64(),
-        (wallet_initial_funds)
-    );*/
-
-<<<<<<< HEAD
+    let result_file = temp_dir.child("result.json");
+    result_file.write_str(&result).unwrap();
+
     let vote_tally_cert = jcli.certificate().new_private_vote_tally(
-        &vote_plan_status.path(),
+        result_file.path(),
         vote_plan_id,
-        shares_file.path(),
-    );
-=======
-    let vote_tally_cert = jcli
-        .certificate()
-        .new_private_vote_tally(vote_plan_id, shares_file.path());
->>>>>>> 5d3d4786
+        merged_shares_file.path(),
+    );
 
     let tx = jcli
         .transaction_builder(jormungandr.genesis_block_hash())
