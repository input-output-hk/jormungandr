use crate::startup;
use assert_fs::TempDir;
<<<<<<< HEAD
use chain_addr::Discrimination;
use chain_core::property::BlockDate as propertyBlockDate;
use chain_crypto::Ed25519;
use chain_impl_mockchain::{
    block::BlockDate,
    certificate::{UpdateProposal, UpdateVote, VoteAction, VoteTallyPayload},
    fee::LinearFee,
    tokens::minting_policy::MintingPolicy,
    transaction::AccountIdentifier,
    vote::Choice,
};
=======
#[cfg(feature = "evm")]
use chain_impl_mockchain::testing::TestGen;
use chain_impl_mockchain::{block::BlockDate, transaction::AccountIdentifier};
>>>>>>> 5f51deb3
use jormungandr_automation::{
    jcli::JCli,
    jormungandr::{
        explorer::{configuration::ExplorerParams, verifier::ExplorerVerifier},
        ConfigurationBuilder, Starter,
    },
    testing::{
        keys::create_new_key_pair,
        time::{wait_for_date, wait_for_epoch},
        VotePlanBuilder,
    },
};
use jormungandr_lib::interfaces::{BlockContentMaxSize, ConfigParam, ConfigParams, InitialToken};
use thor::{
    BlockDateGenerator::Fixed, FragmentBuilder, FragmentSender, StakePool, TransactionHash,
};

#[test]
pub fn explorer_stake_pool_registration_test() {
    let query_complexity_limit = 140;
    let query_depth_limit = 30;
    let temp_dir = TempDir::new().unwrap();
    let mut first_stake_pool_owner = thor::Wallet::default();
    let first_stake_pool = StakePool::new(&first_stake_pool_owner);
    let config = ConfigurationBuilder::new()
        .with_funds(vec![first_stake_pool_owner.to_initial_fund(1_000_000)])
        .build(&temp_dir);

    let jormungandr = Starter::new()
        .temp_dir(temp_dir)
        .config(config)
        .start()
        .expect("Cannot start jormungandr");

    let fragment_sender = FragmentSender::new(
        jormungandr.genesis_block_hash(),
        jormungandr.fees(),
        BlockDate::first().next_epoch().into(),
        Default::default(),
    );

    let fragment_builder = FragmentBuilder::new(
        &jormungandr.genesis_block_hash(),
        &jormungandr.fees(),
        BlockDate::first().next_epoch(),
    );

    let params = ExplorerParams::new(
        query_complexity_limit.to_string(),
        query_depth_limit.to_string(),
        None,
    );
    let explorer_process = jormungandr.explorer(params);
    let explorer = explorer_process.client();

    let stake_pool_reg_fragment =
        fragment_builder.stake_pool_registration(&first_stake_pool_owner, &first_stake_pool);

    fragment_sender
        .send_fragment(
            &mut first_stake_pool_owner,
            stake_pool_reg_fragment.clone(),
            &jormungandr,
        )
        .expect("Error while sending registration certificate for first stake pool owner");

    let trans = explorer
        .transaction_certificates(stake_pool_reg_fragment.hash().into())
        .expect("Non existing stake pool registration transaction");

    assert!(trans.errors.is_none(), "{:?}", trans.errors.unwrap());

    let exp_stake_pool_reg_transaction = trans.data.unwrap().transaction;

    ExplorerVerifier::assert_transaction_certificates(
        stake_pool_reg_fragment,
        exp_stake_pool_reg_transaction,
    )
    .unwrap();
}

#[test]
pub fn explorer_owner_delegation_test() {
    let query_complexity_limit = 140;
    let query_depth_limit = 30;
    let temp_dir = TempDir::new().unwrap();
    let mut stake_pool_owner = thor::Wallet::default();
    let stake_pool = StakePool::new(&stake_pool_owner);

    let config = ConfigurationBuilder::new()
        .with_funds(vec![stake_pool_owner.to_initial_fund(1_000_000)])
        .build(&temp_dir);

    let jormungandr = Starter::new()
        .temp_dir(temp_dir)
        .config(config)
        .start()
        .expect("Cannot start jormungandr");

    let fragment_sender = FragmentSender::new(
        jormungandr.genesis_block_hash(),
        jormungandr.fees(),
        BlockDate::first().next_epoch().into(),
        Default::default(),
    );

    let fragment_builder = FragmentBuilder::new(
        &jormungandr.genesis_block_hash(),
        &jormungandr.fees(),
        BlockDate::first().next_epoch(),
    );

    let stake_pool_reg_fragment =
        fragment_builder.stake_pool_registration(&stake_pool_owner, &stake_pool);

    fragment_sender
        .send_fragment(&mut stake_pool_owner, stake_pool_reg_fragment, &jormungandr)
        .expect("Error while sending registration certificate for stake pool owner");

    let params = ExplorerParams::new(
        query_complexity_limit.to_string(),
        query_depth_limit.to_string(),
        None,
    );
    let explorer_process = jormungandr.explorer(params);
    let explorer = explorer_process.client();

    let owner_deleg_fragment = fragment_builder.owner_delegation(&stake_pool_owner, &stake_pool);

    fragment_sender
        .send_fragment(
            &mut stake_pool_owner,
            owner_deleg_fragment.clone(),
            &jormungandr,
        )
        .expect("Error while sending owner delegation cert");

    let trans = explorer
        .transaction_certificates(owner_deleg_fragment.hash().into())
        .expect("Non existing owner delegation transaction");

    assert!(trans.errors.is_none(), "{:?}", trans.errors.unwrap());

    let owner_deleg_transaction = trans.data.unwrap().transaction;

    ExplorerVerifier::assert_transaction_certificates(
        owner_deleg_fragment,
        owner_deleg_transaction,
    )
    .unwrap();
}

#[test]
pub fn explorer_full_delegation_test() {
    let query_complexity_limit = 140;
    let query_depth_limit = 30;
    let temp_dir = TempDir::new().unwrap();
    let mut stake_pool_owner = thor::Wallet::default();
    let mut full_delegator = thor::Wallet::default();

    let stake_pool = StakePool::new(&stake_pool_owner);

    let config = ConfigurationBuilder::new()
        .with_funds(vec![
            stake_pool_owner.to_initial_fund(1_000_000),
            full_delegator.to_initial_fund(2_000_000),
        ])
        .build(&temp_dir);

    let jormungandr = Starter::new()
        .temp_dir(temp_dir)
        .config(config)
        .start()
        .expect("Cannot start jormungandr");

    let fragment_sender = FragmentSender::new(
        jormungandr.genesis_block_hash(),
        jormungandr.fees(),
        BlockDate::first().next_epoch().into(),
        Default::default(),
    );

    let fragment_builder = FragmentBuilder::new(
        &jormungandr.genesis_block_hash(),
        &jormungandr.fees(),
        BlockDate::first().next_epoch(),
    );

    let stake_pool_reg_fragment =
        fragment_builder.stake_pool_registration(&stake_pool_owner, &stake_pool);

    fragment_sender
        .send_fragment(&mut stake_pool_owner, stake_pool_reg_fragment, &jormungandr)
        .expect("Error while sending registration certificate for stake pool owner");

    let params = ExplorerParams::new(
        query_complexity_limit.to_string(),
        query_depth_limit.to_string(),
        None,
    );
    let explorer_process = jormungandr.explorer(params);
    let explorer = explorer_process.client();

    let full_deleg_fragment = fragment_builder.delegation(&full_delegator, &stake_pool);

    fragment_sender
        .send_fragment(
            &mut full_delegator,
            full_deleg_fragment.clone(),
            &jormungandr,
        )
        .unwrap();

    let trans = explorer
        .transaction_certificates(full_deleg_fragment.hash().into())
        .expect("Non existing full delegation transaction");

    assert!(trans.errors.is_none(), "{:?}", trans.errors.unwrap());

    let stake_pool_reg_transaction = trans.data.unwrap().transaction;

    ExplorerVerifier::assert_transaction_certificates(
        full_deleg_fragment,
        stake_pool_reg_transaction,
    )
    .unwrap();
}

#[test]
pub fn explorer_split_delegation_test() {
    let query_complexity_limit = 140;
    let query_depth_limit = 30;
    let temp_dir = TempDir::new().unwrap();
    let mut first_stake_pool_owner = thor::Wallet::default();
    let mut split_delegator = thor::Wallet::default();
    let mut second_stake_pool_owner = thor::Wallet::default();

    let first_stake_pool = StakePool::new(&first_stake_pool_owner);
    let second_stake_pool = StakePool::new(&second_stake_pool_owner);

    let config = ConfigurationBuilder::new()
        .with_funds(vec![
            first_stake_pool_owner.to_initial_fund(1_000_000),
            second_stake_pool_owner.to_initial_fund(1_000_000),
            split_delegator.to_initial_fund(2_000_000),
        ])
        .build(&temp_dir);

    let jormungandr = Starter::new()
        .temp_dir(temp_dir)
        .config(config)
        .start()
        .expect("Cannot start jormungandr");

    let fragment_sender = FragmentSender::new(
        jormungandr.genesis_block_hash(),
        jormungandr.fees(),
        BlockDate::first().next_epoch().into(),
        Default::default(),
    );

    let fragment_builder = FragmentBuilder::new(
        &jormungandr.genesis_block_hash(),
        &jormungandr.fees(),
        BlockDate::first().next_epoch(),
    );

    let stake_pool_reg_fragment =
        fragment_builder.stake_pool_registration(&first_stake_pool_owner, &first_stake_pool);

    fragment_sender
        .send_fragment(
            &mut first_stake_pool_owner,
            stake_pool_reg_fragment,
            &jormungandr,
        )
        .expect("Error while sending registration certificate for stake pool owner");

    let stake_pool_reg_fragment =
        fragment_builder.stake_pool_registration(&second_stake_pool_owner, &second_stake_pool);

    fragment_sender
        .send_fragment(
            &mut second_stake_pool_owner,
            stake_pool_reg_fragment,
            &jormungandr,
        )
        .expect("Error while sending registration certificate for stake pool owner");

    let params = ExplorerParams::new(
        query_complexity_limit.to_string(),
        query_depth_limit.to_string(),
        None,
    );
    let explorer_process = jormungandr.explorer(params);
    let explorer = explorer_process.client();

    let split_delegation_fragment = fragment_builder.delegation_to_many(
        &split_delegator,
        vec![(&first_stake_pool, 1u8), (&second_stake_pool, 1u8)],
    );

    fragment_sender
        .send_fragment(
            &mut split_delegator,
            split_delegation_fragment.clone(),
            &jormungandr,
        )
        .unwrap();

    let trans = explorer
        .transaction_certificates(split_delegation_fragment.hash().into())
        .expect("Non existing split delegation transaction");

    assert!(trans.errors.is_none(), "{:?}", trans.errors.unwrap());

    let exp_split_delegation_transaction = trans.data.unwrap().transaction;

    ExplorerVerifier::assert_transaction_certificates(
        split_delegation_fragment,
        exp_split_delegation_transaction,
    )
    .unwrap();
}

#[test]
pub fn explorer_pool_update_test() {
    let query_complexity_limit = 140;
    let query_depth_limit = 30;
    let jcli: JCli = Default::default();
    let temp_dir = TempDir::new().unwrap();
    let mut first_stake_pool_owner = thor::Wallet::default();
    let second_stake_pool_owner = thor::Wallet::default();
    let first_stake_pool = StakePool::new(&first_stake_pool_owner);

    let config = ConfigurationBuilder::new()
        .with_funds(vec![first_stake_pool_owner.to_initial_fund(1_000_000)])
        .build(&temp_dir);

    let jormungandr = Starter::new()
        .temp_dir(temp_dir)
        .config(config)
        .start()
        .expect("Cannot start jormungandr");

    let fragment_sender = FragmentSender::new(
        jormungandr.genesis_block_hash(),
        jormungandr.fees(),
        BlockDate::first().next_epoch().into(),
        Default::default(),
    );

    let fragment_builder = FragmentBuilder::new(
        &jormungandr.genesis_block_hash(),
        &jormungandr.fees(),
        BlockDate::first().next_epoch(),
    );

    let params = ExplorerParams::new(
        query_complexity_limit.to_string(),
        query_depth_limit.to_string(),
        None,
    );
    let explorer_process = jormungandr.explorer(params);
    let explorer = explorer_process.client();

    let stake_pool_reg_fragment =
        fragment_builder.stake_pool_registration(&first_stake_pool_owner, &first_stake_pool);

    fragment_sender
        .send_fragment(
            &mut first_stake_pool_owner,
            stake_pool_reg_fragment,
            &jormungandr,
        )
        .expect("Error while sending registration certificate for first stake pool owner");

    let mut new_stake_pool = first_stake_pool.clone();
    let mut stake_pool_info = new_stake_pool.info_mut();

    stake_pool_info.reward_account = Some(AccountIdentifier::Single(
        second_stake_pool_owner
            .identifier()
            .into_public_key()
            .into(),
    ));

    let stake_pool_update_fragment = fragment_builder.stake_pool_update(
        vec![&first_stake_pool_owner],
        &first_stake_pool,
        &new_stake_pool,
    );

    jcli.fragment_sender(&jormungandr)
        .send(&stake_pool_update_fragment.encode())
        .assert_in_block();
    first_stake_pool_owner.confirm_transaction();

    let trans = explorer
        .transaction_certificates(stake_pool_update_fragment.hash().into())
        .expect("Non existing stake pool update transaction");

    assert!(trans.errors.is_none(), "{:?}", trans.errors.unwrap());

    let stake_pool_update_transaction = trans.data.unwrap().transaction;

    ExplorerVerifier::assert_transaction_certificates(
        stake_pool_update_fragment,
        stake_pool_update_transaction,
    )
    .unwrap();
}

#[test]
pub fn explorer_pool_retire_test() {
    let query_complexity_limit = 140;
    let query_depth_limit = 30;
    let temp_dir = TempDir::new().unwrap();
    let mut first_stake_pool_owner = thor::Wallet::default();
    let first_stake_pool = StakePool::new(&first_stake_pool_owner);

    let config = ConfigurationBuilder::new()
        .with_funds(vec![first_stake_pool_owner.to_initial_fund(1_000_000)])
        .build(&temp_dir);

    let jormungandr = Starter::new()
        .temp_dir(temp_dir)
        .config(config)
        .start()
        .expect("Cannot start jormungandr");

    let fragment_sender = FragmentSender::new(
        jormungandr.genesis_block_hash(),
        jormungandr.fees(),
        BlockDate::first().next_epoch().into(),
        Default::default(),
    );

    let fragment_builder = FragmentBuilder::new(
        &jormungandr.genesis_block_hash(),
        &jormungandr.fees(),
        BlockDate::first().next_epoch(),
    );

    let params = ExplorerParams::new(
        query_complexity_limit.to_string(),
        query_depth_limit.to_string(),
        None,
    );
    let explorer_process = jormungandr.explorer(params);
    let explorer = explorer_process.client();

    let stake_pool_reg_fragment =
        fragment_builder.stake_pool_registration(&first_stake_pool_owner, &first_stake_pool);

    fragment_sender
        .send_fragment(
            &mut first_stake_pool_owner,
            stake_pool_reg_fragment,
            &jormungandr,
        )
        .expect("Error while sending registration certificate for first stake pool owner");
    let stake_pool_retire_fragment =
        fragment_builder.stake_pool_retire(vec![&first_stake_pool_owner], &first_stake_pool);

    fragment_sender
        .send_fragment(
            &mut first_stake_pool_owner,
            stake_pool_retire_fragment.clone(),
            &jormungandr,
        )
        .unwrap();

    let trans = explorer
        .transaction_certificates(stake_pool_retire_fragment.hash().into())
        .expect("Non existing stake pool update transaction");

    assert!(trans.errors.is_none(), "{:?}", trans.errors.unwrap());

    let stake_pool_retire_transaction = trans.data.unwrap().transaction;

    ExplorerVerifier::assert_transaction_certificates(
        stake_pool_retire_fragment,
        stake_pool_retire_transaction,
    )
    .unwrap();
}

<<<<<<< HEAD
#[test]
pub fn explorer_vote_plan_certificates_test() {
    let query_complexity_limit = 140;
    let query_depth_limit = 30;
    let mut first_stake_pool_owner = thor::Wallet::default();
    let bob = thor::Wallet::default();
    let discrimination = Discrimination::Test;

    let vote_plan = VotePlanBuilder::new()
        .proposals_count(3)
        .action_type(VoteAction::OffChain)
        .vote_start(propertyBlockDate::from_epoch_slot_id(1, 0))
        .tally_start(propertyBlockDate::from_epoch_slot_id(20, 0))
        .tally_end(propertyBlockDate::from_epoch_slot_id(30, 0))
        .public()
        .build();

    let jormungandr = startup::start_bft(
        vec![&first_stake_pool_owner, &bob],
        ConfigurationBuilder::new()
            .with_discrimination(discrimination)
            .with_slots_per_epoch(20)
            .with_slot_duration(3)
            .with_linear_fees(LinearFee::new(0, 0, 0)),
    )
    .unwrap();

    let fragment_sender = FragmentSender::new(
        jormungandr.genesis_block_hash(),
        jormungandr.fees(),
        BlockDate::first().next_epoch().into(),
        Default::default(),
    );

    let fragment_builder = FragmentBuilder::new(
        &jormungandr.genesis_block_hash(),
        &jormungandr.fees(),
        BlockDate::first().next_epoch(),
    );

    let params = ExplorerParams::new(
        query_complexity_limit.to_string(),
        query_depth_limit.to_string(),
        None,
    );
    let explorer_process = jormungandr.explorer(params);
    let explorer = explorer_process.client();

    let vote_plan_fragment = fragment_builder.vote_plan(&first_stake_pool_owner, &vote_plan);

    fragment_sender
        .send_fragment(
            &mut first_stake_pool_owner,
            vote_plan_fragment.clone(),
            &jormungandr,
        )
        .unwrap();

    let trans = explorer
        .transaction_certificates(vote_plan_fragment.hash().into())
        .expect("vote plan transaction not found");

    assert!(trans.errors.is_none(), "{:?}", trans.errors.unwrap());

    let vote_plan_transaction = trans.data.unwrap().transaction;

    ExplorerVerifier::assert_transaction_certificates(vote_plan_fragment, vote_plan_transaction)
        .unwrap();
}

#[test]
pub fn explorer_vote_cast_certificates_test() {
    let query_complexity_limit = 140;
    let query_depth_limit = 30;
    let temp_dir = TempDir::new().unwrap();
    let mut alice = thor::Wallet::default();

    let vote_plan = VotePlanBuilder::new()
        .proposals_count(3)
        .vote_start(BlockDate::from_epoch_slot_id(0, 0))
        .tally_start(BlockDate::from_epoch_slot_id(1, 0))
        .tally_end(BlockDate::from_epoch_slot_id(2, 0))
        .public()
        .build();

    let vote_plan_cert = thor::vote_plan_cert(
        &alice,
        chain_impl_mockchain::block::BlockDate {
            epoch: 1,
            slot_id: 0,
        },
        &vote_plan,
    )
    .into();
    let wallets = [&alice];
    let config = ConfigurationBuilder::new()
        .with_funds(wallets.iter().map(|x| x.to_initial_fund(1000)).collect())
        .with_token(InitialToken {
            token_id: vote_plan.voting_token().clone().into(),
            policy: MintingPolicy::new().into(),
            to: vec![alice.to_initial_token(1000)],
        })
        .with_committees(&[alice.to_committee_id()])
        .with_slots_per_epoch(60)
        .with_certs(vec![vote_plan_cert])
        .with_treasury(1_000.into())
        .build(&temp_dir);

    let jormungandr = Starter::new()
        .config(config)
        .temp_dir(temp_dir)
        .start()
        .unwrap();
=======
#[cfg(feature = "evm")]
#[should_panic] //BUG EAS-238
#[test]
pub fn explorer_evm_mapping_certificates_test() {
    let temp_dir = TempDir::new().unwrap();
    let mut first_stake_pool_owner = thor::Wallet::default();
    let query_complexity_limit = 70;
    let query_depth_limit = 30;

    let config = ConfigurationBuilder::new()
        .with_funds(vec![first_stake_pool_owner.to_initial_fund(1_000_000)])
        .build(&temp_dir);

    let jormungandr = Starter::new()
        .temp_dir(temp_dir)
        .config(config)
        .start()
        .expect("cannot start jormungandr");
>>>>>>> 5f51deb3

    let fragment_sender = FragmentSender::new(
        jormungandr.genesis_block_hash(),
        jormungandr.fees(),
        BlockDate::first().next_epoch().into(),
        Default::default(),
    );

    let fragment_builder = FragmentBuilder::new(
        &jormungandr.genesis_block_hash(),
        &jormungandr.fees(),
        BlockDate::first().next_epoch(),
    );

    let params = ExplorerParams::new(
        query_complexity_limit.to_string(),
        query_depth_limit.to_string(),
        None,
    );
    let explorer_process = jormungandr.explorer(params);
    let explorer = explorer_process.client();

<<<<<<< HEAD
    let vote_cast_fragment = fragment_builder.vote_cast(&alice, &vote_plan, 2, &Choice::new(0));

    fragment_sender
        .send_fragment(&mut alice, vote_cast_fragment.clone(), &jormungandr)
        .unwrap();

    let trans = explorer
        .transaction_certificates(vote_cast_fragment.hash().into())
        .expect("vote cast transaction not found");

    assert!(trans.errors.is_none(), "{:?}", trans.errors.unwrap());

    let vote_cast_transaction = trans.data.unwrap().transaction;
    ExplorerVerifier::assert_transaction_certificates(vote_cast_fragment, vote_cast_transaction)
        .unwrap();
}

#[test]
pub fn explorer_vote_tally_certificate_test() {
    let query_complexity_limit = 140;
    let query_depth_limit = 30;
    let temp_dir = TempDir::new().unwrap();
    let mut alice = thor::Wallet::default();

    let vote_plan = VotePlanBuilder::new()
        .proposals_count(3)
        .vote_start(BlockDate::from_epoch_slot_id(0, 0))
        .tally_start(BlockDate::from_epoch_slot_id(1, 0))
        .tally_end(BlockDate::from_epoch_slot_id(2, 0))
        .public()
        .build();

    let vote_plan_cert = thor::vote_plan_cert(
        &alice,
        chain_impl_mockchain::block::BlockDate {
            epoch: 1,
            slot_id: 0,
        },
        &vote_plan,
    )
    .into();
    let wallets = [&alice];
    let config = ConfigurationBuilder::new()
        .with_funds(wallets.iter().map(|x| x.to_initial_fund(1000)).collect())
        .with_token(InitialToken {
            token_id: vote_plan.voting_token().clone().into(),
            policy: MintingPolicy::new().into(),
            to: vec![alice.to_initial_token(1000)],
        })
        .with_committees(&[alice.to_committee_id()])
        .with_slots_per_epoch(60)
        .with_certs(vec![vote_plan_cert])
        .with_treasury(1_000.into())
        .build(&temp_dir);

    let jormungandr = Starter::new()
        .config(config)
        .temp_dir(temp_dir)
        .start()
        .unwrap();

    let fragment_sender = FragmentSender::new(
        jormungandr.genesis_block_hash(),
        jormungandr.fees(),
        Fixed(BlockDate {
            epoch: 2,
            slot_id: 0,
        }),
        Default::default(),
    );

    let fragment_builder = FragmentBuilder::new(
        &jormungandr.genesis_block_hash(),
        &jormungandr.fees(),
        BlockDate {
            epoch: 2,
            slot_id: 0,
        },
    );

    let params = ExplorerParams::new(
        query_complexity_limit.to_string(),
        query_depth_limit.to_string(),
        None,
    );
    let explorer_process = jormungandr.explorer(params);
    let explorer = explorer_process.client();

    let vote_cast_fragment = fragment_builder.vote_cast(&alice, &vote_plan, 2, &Choice::new(0));

    fragment_sender
        .send_fragment(&mut alice, vote_cast_fragment, &jormungandr)
        .unwrap();

    wait_for_epoch(1, jormungandr.rest());

    let vote_tally_fragment =
        fragment_builder.vote_tally(&alice, &vote_plan, VoteTallyPayload::Public);

    fragment_sender
        .send_fragment(&mut alice, vote_tally_fragment.clone(), &jormungandr)
        .unwrap();

    let trans = explorer
        .transaction_certificates(vote_tally_fragment.hash().into())
        .expect("vote tally transaction not found");

    assert!(trans.errors.is_none(), "{:?}", trans.errors.unwrap());

    let vote_tally_transaction = trans.data.unwrap().transaction;
    ExplorerVerifier::assert_transaction_certificates(vote_tally_fragment, vote_tally_transaction)
        .unwrap();
}

#[should_panic]
#[test]
pub fn explorer_update_proposal_certificate_test() {
    let query_complexity_limit = 140;
    let query_depth_limit = 30;
    let temp_dir = TempDir::new().unwrap();
    let mut alice = thor::Wallet::default();
    let mut bob = thor::Wallet::default();
    let bft_secret_alice = create_new_key_pair::<Ed25519>();
    let bft_secret_bob = create_new_key_pair::<Ed25519>();
    let wallet_initial_funds = 5_000_000;

    let config = ConfigurationBuilder::new()
        .with_funds(vec![
            alice.to_initial_fund(wallet_initial_funds),
            bob.to_initial_fund(wallet_initial_funds),
        ])
        .with_consensus_leaders_ids(vec![
            bft_secret_alice.identifier().into(),
            bft_secret_bob.identifier().into(),
        ])
        .with_proposal_expiry_epochs(20)
        .with_slots_per_epoch(20)
        .with_linear_fees(LinearFee::new(0, 0, 0))
        .build(&temp_dir);

    let jormungandr = Starter::new()
        .temp_dir(temp_dir)
        .config(config)
        .start()
        .unwrap();

    let new_block_context_max_size = 1000;
    let change_params = ConfigParams::new(vec![ConfigParam::BlockContentMaxSize(
        BlockContentMaxSize::from(new_block_context_max_size),
    )]);

    let update_proposal = UpdateProposal::new(
        change_params.into(),
        bft_secret_alice.identifier().into_public_key().into(),
    );

    let fragment_sender = FragmentSender::new(
        jormungandr.genesis_block_hash(),
        jormungandr.fees(),
        Fixed(BlockDate {
            epoch: 10,
            slot_id: 0,
        }),
        Default::default(),
    );

    let fragment_builder = FragmentBuilder::new(
        &jormungandr.genesis_block_hash(),
        &jormungandr.fees(),
        BlockDate {
            epoch: 10,
            slot_id: 0,
        },
    );

    let params = ExplorerParams::new(
        query_complexity_limit.to_string(),
        query_depth_limit.to_string(),
        None,
    );
    let explorer_process = jormungandr.explorer(params);
    let explorer = explorer_process.client();

    let proposal_update_fragment = fragment_builder.update_proposal(
        &alice,
        update_proposal,
        &bft_secret_alice.signing_key().into_secret_key(),
    );

    fragment_sender
        .send_fragment(&mut alice, proposal_update_fragment.clone(), &jormungandr)
        .unwrap();

    wait_for_date(
        BlockDate {
            epoch: 0,
            slot_id: 10,
        }
        .into(),
        jormungandr.rest(),
    );

    let update_vote = UpdateVote::new(
        proposal_update_fragment.hash(),
        bft_secret_alice.identifier().into_public_key().into(),
    );

    fragment_sender
        .send_update_vote(
            &mut alice,
            &bft_secret_alice.signing_key().into_secret_key(),
            update_vote,
=======
    let evm_mapping = TestGen::evm_mapping_for_wallet(&first_stake_pool_owner.clone().into());

    let evm_mapping_fragment = fragment_builder.evm_mapping(&first_stake_pool_owner, &evm_mapping);

    fragment_sender
        .send_fragment(
            &mut first_stake_pool_owner,
            evm_mapping_fragment.clone(),
>>>>>>> 5f51deb3
            &jormungandr,
        )
        .unwrap();

<<<<<<< HEAD
    let update_vote = UpdateVote::new(
        proposal_update_fragment.hash(),
        bft_secret_bob.identifier().into_public_key().into(),
    );

    let update_vote_fragment = fragment_builder.update_vote(
        &bob,
        update_vote,
        &bft_secret_bob.signing_key().into_secret_key(),
    );

    fragment_sender
        .send_fragment(&mut bob, update_vote_fragment.clone(), &jormungandr)
        .unwrap();

    wait_for_date(
        BlockDate {
            epoch: 1,
            slot_id: 0,
        }
        .into(),
        jormungandr.rest(),
    );

    let update_vote_resp = explorer
        .transaction_certificates(update_vote_fragment.hash().into())
        .expect("update vote transaction not found");

    assert!(
        update_vote_resp.errors.is_none(),
        "{:?}",
        update_vote_resp.errors.unwrap()
    );
    let update_vote_transaction = update_vote_resp.data.unwrap().transaction;
    ExplorerVerifier::assert_transaction_certificates(
        update_vote_fragment,
        update_vote_transaction,
    )
    .unwrap();

    let proposal_update_resp = explorer
        .transaction_certificates(proposal_update_fragment.hash().into())
        .expect("update proposal transaction not found");

    assert!(
        proposal_update_resp.errors.is_none(),
        "{:?}",
        proposal_update_resp.errors.unwrap()
    );
    let proposal_update_transaction = proposal_update_resp.data.unwrap().transaction;
    ExplorerVerifier::assert_transaction_certificates(
        proposal_update_fragment,
        proposal_update_transaction,
    )
    .unwrap();
=======
    assert_eq!(
        evm_mapping.evm_address().to_string(),
        jormungandr
            .rest()
            .evm_address(evm_mapping.account_id())
            .unwrap(),
        "Evm address not equal"
    );

    let trans = explorer
        .transaction_certificates(evm_mapping_fragment.hash().into())
        .expect("evm mapping transaction not found");

    assert!(trans.errors.is_none(), "{:?}", trans.errors.unwrap());

    let _evm_mapping_transaction = trans.data.unwrap().transaction;
>>>>>>> 5f51deb3
}<|MERGE_RESOLUTION|>--- conflicted
+++ resolved
@@ -1,9 +1,10 @@
 use crate::startup;
 use assert_fs::TempDir;
-<<<<<<< HEAD
 use chain_addr::Discrimination;
 use chain_core::property::BlockDate as propertyBlockDate;
 use chain_crypto::Ed25519;
+#[cfg(feature = "evm")]
+use chain_impl_mockchain::testing::TestGen;
 use chain_impl_mockchain::{
     block::BlockDate,
     certificate::{UpdateProposal, UpdateVote, VoteAction, VoteTallyPayload},
@@ -12,11 +13,6 @@
     transaction::AccountIdentifier,
     vote::Choice,
 };
-=======
-#[cfg(feature = "evm")]
-use chain_impl_mockchain::testing::TestGen;
-use chain_impl_mockchain::{block::BlockDate, transaction::AccountIdentifier};
->>>>>>> 5f51deb3
 use jormungandr_automation::{
     jcli::JCli,
     jormungandr::{
@@ -505,7 +501,76 @@
     .unwrap();
 }
 
-<<<<<<< HEAD
+#[cfg(feature = "evm")]
+#[should_panic] //BUG EAS-238
+#[test]
+pub fn explorer_evm_mapping_certificates_test() {
+    let temp_dir = TempDir::new().unwrap();
+    let mut first_stake_pool_owner = thor::Wallet::default();
+    let query_complexity_limit = 70;
+    let query_depth_limit = 30;
+
+    let config = ConfigurationBuilder::new()
+        .with_funds(vec![first_stake_pool_owner.to_initial_fund(1_000_000)])
+        .build(&temp_dir);
+
+    let jormungandr = Starter::new()
+        .temp_dir(temp_dir)
+        .config(config)
+        .start()
+        .expect("cannot start jormungandr");
+
+    let fragment_sender = FragmentSender::new(
+        jormungandr.genesis_block_hash(),
+        jormungandr.fees(),
+        BlockDate::first().next_epoch().into(),
+        Default::default(),
+    );
+
+    let fragment_builder = FragmentBuilder::new(
+        &jormungandr.genesis_block_hash(),
+        &jormungandr.fees(),
+        BlockDate::first().next_epoch(),
+    );
+
+    let params = ExplorerParams::new(
+        query_complexity_limit.to_string(),
+        query_depth_limit.to_string(),
+        None,
+    );
+    let explorer_process = jormungandr.explorer(params);
+    let explorer = explorer_process.client();
+
+    let evm_mapping = TestGen::evm_mapping_for_wallet(&first_stake_pool_owner.clone().into());
+
+    let evm_mapping_fragment = fragment_builder.evm_mapping(&first_stake_pool_owner, &evm_mapping);
+
+    fragment_sender
+        .send_fragment(
+            &mut first_stake_pool_owner,
+            evm_mapping_fragment.clone(),
+            &jormungandr,
+        )
+        .unwrap();
+
+    assert_eq!(
+        evm_mapping.evm_address().to_string(),
+        jormungandr
+            .rest()
+            .evm_address(evm_mapping.account_id())
+            .unwrap(),
+        "Evm address not equal"
+    );
+
+    let trans = explorer
+        .transaction_certificates(evm_mapping_fragment.hash().into())
+        .expect("evm mapping transaction not found");
+
+    assert!(trans.errors.is_none(), "{:?}", trans.errors.unwrap());
+
+    let _evm_mapping_transaction = trans.data.unwrap().transaction;
+}
+
 #[test]
 pub fn explorer_vote_plan_certificates_test() {
     let query_complexity_limit = 140;
@@ -619,26 +684,6 @@
         .temp_dir(temp_dir)
         .start()
         .unwrap();
-=======
-#[cfg(feature = "evm")]
-#[should_panic] //BUG EAS-238
-#[test]
-pub fn explorer_evm_mapping_certificates_test() {
-    let temp_dir = TempDir::new().unwrap();
-    let mut first_stake_pool_owner = thor::Wallet::default();
-    let query_complexity_limit = 70;
-    let query_depth_limit = 30;
-
-    let config = ConfigurationBuilder::new()
-        .with_funds(vec![first_stake_pool_owner.to_initial_fund(1_000_000)])
-        .build(&temp_dir);
-
-    let jormungandr = Starter::new()
-        .temp_dir(temp_dir)
-        .config(config)
-        .start()
-        .expect("cannot start jormungandr");
->>>>>>> 5f51deb3
 
     let fragment_sender = FragmentSender::new(
         jormungandr.genesis_block_hash(),
@@ -661,7 +706,6 @@
     let explorer_process = jormungandr.explorer(params);
     let explorer = explorer_process.client();
 
-<<<<<<< HEAD
     let vote_cast_fragment = fragment_builder.vote_cast(&alice, &vote_plan, 2, &Choice::new(0));
 
     fragment_sender
@@ -874,21 +918,10 @@
             &mut alice,
             &bft_secret_alice.signing_key().into_secret_key(),
             update_vote,
-=======
-    let evm_mapping = TestGen::evm_mapping_for_wallet(&first_stake_pool_owner.clone().into());
-
-    let evm_mapping_fragment = fragment_builder.evm_mapping(&first_stake_pool_owner, &evm_mapping);
-
-    fragment_sender
-        .send_fragment(
-            &mut first_stake_pool_owner,
-            evm_mapping_fragment.clone(),
->>>>>>> 5f51deb3
-            &jormungandr,
-        )
-        .unwrap();
-
-<<<<<<< HEAD
+            &jormungandr,
+        )
+        .unwrap();
+
     let update_vote = UpdateVote::new(
         proposal_update_fragment.hash(),
         bft_secret_bob.identifier().into_public_key().into(),
@@ -944,22 +977,4 @@
         proposal_update_transaction,
     )
     .unwrap();
-=======
-    assert_eq!(
-        evm_mapping.evm_address().to_string(),
-        jormungandr
-            .rest()
-            .evm_address(evm_mapping.account_id())
-            .unwrap(),
-        "Evm address not equal"
-    );
-
-    let trans = explorer
-        .transaction_certificates(evm_mapping_fragment.hash().into())
-        .expect("evm mapping transaction not found");
-
-    assert!(trans.errors.is_none(), "{:?}", trans.errors.unwrap());
-
-    let _evm_mapping_transaction = trans.data.unwrap().transaction;
->>>>>>> 5f51deb3
 }