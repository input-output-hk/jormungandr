pub type EpochNumber = String;
pub type Slot = String;
pub type ChainLength = String;
pub type PoolId = String;
pub type Value = String;
pub type VotePlanId = String;
pub type NonZero = String;
pub type TimeOffsetSeconds = String;
pub type PublicKey = String;
pub type ExternalProposalId = String;
pub type Weight = String;
use graphql_client::GraphQLQuery;

#[derive(GraphQLQuery)]
#[graphql(
    query_path = "resources/explorer/graphql/address.graphql",
    schema_path = "resources/explorer/graphql/schema.graphql",
    response_derives = "Debug"
)]
pub struct Address;

#[derive(GraphQLQuery)]
#[graphql(
    query_path = "resources/explorer/graphql/transactions_by_address.graphql",
    schema_path = "resources/explorer/graphql/schema.graphql",
    response_derives = "Debug"
)]
pub struct TransactionsByAddress;

#[derive(GraphQLQuery)]
#[graphql(
    query_path = "resources/explorer/graphql/allblocks.graphql",
    schema_path = "resources/explorer/graphql/schema.graphql",
    response_derives = "Debug"
)]
pub struct AllBlocks;

#[derive(GraphQLQuery)]
#[graphql(
    query_path = "resources/explorer/graphql/block.graphql",
    schema_path = "resources/explorer/graphql/schema.graphql",
    response_derives = "Debug"
)]
pub struct Block;

#[derive(GraphQLQuery)]
#[graphql(
    query_path = "resources/explorer/graphql/allstakepools.graphql",
    schema_path = "resources/explorer/graphql/schema.graphql",
    response_derives = "Debug"
)]
pub struct AllStakePools;

#[derive(GraphQLQuery)]
#[graphql(
    query_path = "resources/explorer/graphql/blocksbychainlength.graphql",
    schema_path = "resources/explorer/graphql/schema.graphql",
    response_derives = "Debug"
)]
pub struct BlocksByChainLength;

#[derive(GraphQLQuery)]
#[graphql(
    query_path = "resources/explorer/graphql/epoch.graphql",
    schema_path = "resources/explorer/graphql/schema.graphql",
    response_derives = "Debug"
)]
pub struct Epoch;

#[derive(GraphQLQuery)]
#[graphql(
    query_path = "resources/explorer/graphql/lastblock.graphql",
    schema_path = "resources/explorer/graphql/schema.graphql",
    response_derives = "Debug"
)]
pub struct LastBlock;

#[derive(GraphQLQuery)]
#[graphql(
    query_path = "resources/explorer/graphql/stakepool.graphql",
    schema_path = "resources/explorer/graphql/schema.graphql",
    response_derives = "Debug"
)]
pub struct StakePool;

#[derive(GraphQLQuery)]
#[graphql(
    query_path = "resources/explorer/graphql/settings.graphql",
    schema_path = "resources/explorer/graphql/schema.graphql",
    response_derives = "Debug"
)]
pub struct Settings;

#[derive(GraphQLQuery)]
#[graphql(
    query_path = "resources/explorer/graphql/transaction_by_id.graphql",
    schema_path = "resources/explorer/graphql/schema.graphql",
    response_derives = "Debug,Clone"
)]
pub struct TransactionById;

#[derive(GraphQLQuery)]
#[graphql(
    query_path = "resources/explorer/graphql/transaction_by_id_certificates.graphql",
    schema_path = "resources/explorer/graphql/schema.graphql",
    response_derives = "Debug,Clone"
)]
pub struct TransactionByIdCertificates;

#[derive(GraphQLQuery)]
#[allow(clippy::upper_case_acronyms)]
#[graphql(
    query_path = "resources/explorer/graphql/voteplans.graphql",
    schema_path = "resources/explorer/graphql/schema.graphql",
    response_derives = "Debug"
)]
pub struct AllVotePlans;

#[derive(GraphQLQuery)]
<<<<<<< HEAD
#[allow(clippy::upper_case_acronyms)]
#[graphql(
    query_path = "resources/explorer/graphql/block_by_id.graphql",
    schema_path = "resources/explorer/graphql/schema.graphql",
    response_derives = "Debug,Clone"
)]
pub struct BlockById;
=======
#[graphql(
    query_path = "resources/explorer/graphql/voteplan_by_id.graphql",
    schema_path = "resources/explorer/graphql/schema.graphql",
    response_derives = "Debug,Clone"
)]
pub struct VotePlanById;
>>>>>>> 983a37c0
<|MERGE_RESOLUTION|>--- conflicted
+++ resolved
@@ -117,7 +117,6 @@
 pub struct AllVotePlans;
 
 #[derive(GraphQLQuery)]
-<<<<<<< HEAD
 #[allow(clippy::upper_case_acronyms)]
 #[graphql(
     query_path = "resources/explorer/graphql/block_by_id.graphql",
@@ -125,11 +124,11 @@
     response_derives = "Debug,Clone"
 )]
 pub struct BlockById;
-=======
+
+#[derive(GraphQLQuery)]
 #[graphql(
     query_path = "resources/explorer/graphql/voteplan_by_id.graphql",
     schema_path = "resources/explorer/graphql/schema.graphql",
     response_derives = "Debug,Clone"
 )]
 pub struct VotePlanById;
->>>>>>> 983a37c0
