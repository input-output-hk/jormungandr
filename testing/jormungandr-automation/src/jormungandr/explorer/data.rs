--- conflicted
+++ resolved
@@ -123,9 +123,6 @@
     schema_path = "resources/explorer/graphql/schema.graphql",
     response_derives = "Debug,Clone"
 )]
-<<<<<<< HEAD
-pub struct BlockById;
-=======
 pub struct BlockById;
 
 #[derive(GraphQLQuery)]
@@ -134,5 +131,4 @@
     schema_path = "resources/explorer/graphql/schema.graphql",
     response_derives = "Debug,Clone"
 )]
-pub struct VotePlanById;
->>>>>>> c209655b
+pub struct VotePlanById;