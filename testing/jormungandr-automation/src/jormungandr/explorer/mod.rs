use self::{
    client::GraphQlClient,
    configuration::ExplorerParams,
    data::{
        address, all_blocks, all_stake_pools, all_vote_plans, block, blocks_by_chain_length, epoch,
        last_block, settings, stake_pool, transaction_by_id, transaction_by_id_certificates,
<<<<<<< HEAD
        transactions_by_address, vote_plan_by_id, Address, AllBlocks, AllStakePools, AllVotePlans,
=======
        transactions_by_address, Address, AllBlocks, AllStakePools, AllVotePlans, Block,
>>>>>>> 790178f6
        BlocksByChainLength, Epoch, LastBlock, Settings, StakePool, TransactionById,
        TransactionByIdCertificates, TransactionsByAddress, VotePlanById,
    },
};
use crate::testing::configuration::get_explorer_app;
use graphql_client::{GraphQLQuery, *};
use jormungandr_lib::{crypto::hash::Hash, interfaces::BlockDate};
use std::{
    process::{Command, Stdio},
    str::FromStr,
    time::Duration,
};
mod client;
pub mod configuration;
pub mod data;
pub mod verifier;
mod wrappers;

use super::get_available_port;
use data::PoolId;
use jortestkit::{file, process::Wait};
use serde::Serialize;
use std::path::{Path, PathBuf};
use thiserror::Error;
pub use wrappers::LastBlockResponse;

#[derive(Error, Debug)]
pub enum ExplorerError {
    #[error("graph client error")]
    ClientError(#[from] client::GraphQlClientError),
    #[error("json serializiation error")]
    SerializationError(#[from] serde_json::Error),
    #[error("request error")]
    ReqwestError(#[from] reqwest::Error),
}

#[derive(Clone)]
pub struct Explorer {
    client: GraphQlClient,
    print_log: bool,
}

pub struct ExplorerProcess {
    handler: Option<std::process::Child>,
    logs_dir: Option<std::path::PathBuf>,
    client: Explorer,
}

impl ExplorerProcess {
    pub fn new(
        node_address: String,
        logs_dir: Option<std::path::PathBuf>,
        params: ExplorerParams,
    ) -> Self {
        let path = get_explorer_app();
        let explorer_port = get_available_port();
        let explorer_listen_address = format!("127.0.0.1:{}", explorer_port);

        let mut explorer_cmd = Command::new(path);
        explorer_cmd.args([
            "--node",
            node_address.as_ref(),
            "--binding-address",
            explorer_listen_address.as_ref(),
            "--log-output",
            "stdout",
        ]);

        if params.address_bech32_prefix.is_some() {
            explorer_cmd.args([
                "--address-bech32-prefix",
                params.address_bech32_prefix.unwrap().as_ref(),
            ]);
        }

        if params.query_depth_limit.is_some() {
            explorer_cmd.args([
                "--query-depth-limit",
                &params.query_depth_limit.unwrap().to_string(),
            ]);
        }

        if params.query_complexity_limit.is_some() {
            explorer_cmd.args([
                "--query-complexity-limit",
                &params.query_complexity_limit.unwrap().to_string(),
            ]);
        }

        let process = ExplorerProcess {
            handler: Some(
                explorer_cmd
                    .stdout(Stdio::piped())
                    .stderr(Stdio::piped())
                    .spawn()
                    .expect("failed to execute explorer process"),
            ),
            logs_dir,
            client: Explorer::new(explorer_listen_address.clone()),
        };

        let mut wait_bootstrap = Wait::new(Duration::from_secs(1), 10);
        while !wait_bootstrap.timeout_reached() {
            if reqwest::blocking::Client::new()
                .head(format!("http://{}/", &explorer_listen_address))
                .send()
                .is_ok()
            {
                break;
            };

            wait_bootstrap.advance();
        }

        process
    }

    /// get an explorer client configured to use this instance.
    ///
    /// take into account that while the Explorer client itself is Clone, if the ExplorerProcess
    /// gets dropped then the client will become useless.
    pub fn client(&self) -> &Explorer {
        &self.client
    }

    pub fn client_mut(&mut self) -> &mut Explorer {
        &mut self.client
    }
}

impl Drop for ExplorerProcess {
    fn drop(&mut self) {
        let output = if let Some(mut handler) = self.handler.take() {
            let _ = handler.kill();
            handler.wait_with_output().unwrap()
        } else {
            return;
        };

        if std::thread::panicking() {
            if let Some(logs_dir) = &self.logs_dir {
                println!(
                    "persisting explorer logs after panic: {}",
                    logs_dir.display()
                );

                std::fs::write(logs_dir.join("explorer.log"), output.stdout)
                    .unwrap_or_else(|e| eprint!("Could not write explorer logs to disk: {}", e));
            }
        }
    }
}

impl Explorer {
    pub fn new(explorer_listen_address: String) -> Explorer {
        Explorer {
            client: GraphQlClient::new(explorer_listen_address),
            print_log: true,
        }
    }

    pub fn uri(&self) -> String {
        self.client.base_url()
    }

    pub fn disable_logs(&mut self) {
        self.print_log = false;
        self.client.disable_print();
    }

    pub fn enable_logs(&mut self) {
        self.print_log = true;
        self.client.enable_print();
    }

    pub fn print_request<T: Serialize>(&self, query: &QueryBody<T>) {
        if !self.print_log {
            return;
        }

        println!("running query: {:?}, against: {}", query.query, self.uri());
    }

    pub fn address<S: Into<String>>(
        &self,
        bech32_address: S,
    ) -> Result<Response<address::ResponseData>, ExplorerError> {
        let query = Address::build_query(address::Variables {
            bech32: bech32_address.into(),
        });
        self.print_request(&query);
        let response = self.client.run(query).map_err(ExplorerError::ClientError)?;
        let response_body: Response<address::ResponseData> = response.json()?;
        self.print_log(&response_body);
        Ok(response_body)
    }

    pub fn stake_pools(
        &self,
        limit: i64,
    ) -> Result<Response<all_stake_pools::ResponseData>, ExplorerError> {
        let query = AllStakePools::build_query(all_stake_pools::Variables { first: limit });
        self.print_request(&query);
        let response = self.client.run(query).map_err(ExplorerError::ClientError)?;
        let response_body = response.json()?;
        self.print_log(&response_body);
        Ok(response_body)
    }

    pub fn block(&self, hash: Hash) -> Result<Response<block::ResponseData>, ExplorerError> {
        let query = Block::build_query(block::Variables {
            id: hash.to_string(),
        });
        self.print_request(&query);
        let response = self.client.run(query).map_err(ExplorerError::ClientError)?;
        let response_body: Response<block::ResponseData> = response.json()?;
        self.print_log(&response_body);
        Ok(response_body)
    }

    pub fn blocks(&self, limit: i64) -> Result<Response<all_blocks::ResponseData>, ExplorerError> {
        let query = AllBlocks::build_query(all_blocks::Variables { last: limit });
        self.print_request(&query);
        let response = self.client.run(query).map_err(ExplorerError::ClientError)?;
        let response_body = response.json()?;
        self.print_log(&response_body);
        Ok(response_body)
    }

    pub fn last_block(&self) -> Result<LastBlockResponse, ExplorerError> {
        let query = LastBlock::build_query(last_block::Variables);
        self.print_request(&query);
        let response = self.client.run(query).map_err(ExplorerError::ClientError)?;
        let response_body = response.json()?;
        self.print_log(&response_body);
        Ok(LastBlockResponse::new(response_body))
    }

    pub fn blocks_at_chain_length(
        &self,
        length: u32,
    ) -> Result<Response<blocks_by_chain_length::ResponseData>, ExplorerError> {
        let query = BlocksByChainLength::build_query(blocks_by_chain_length::Variables {
            length: length.to_string(),
        });
        self.print_request(&query);
        let response = self.client.run(query).map_err(ExplorerError::ClientError)?;
        let response_body = response.json()?;
        self.print_log(&response_body);
        Ok(response_body)
    }

    pub fn epoch(
        &self,
        epoch_number: u32,
        limit: i64,
    ) -> Result<Response<epoch::ResponseData>, ExplorerError> {
        let query = Epoch::build_query(epoch::Variables {
            id: epoch_number.to_string(),
            blocks_limit: limit,
        });
        self.print_request(&query);
        let response = self.client.run(query).map_err(ExplorerError::ClientError)?;
        let response_body = response.json()?;
        self.print_log(&response_body);
        Ok(response_body)
    }

    pub fn stake_pool(
        &self,
        id: PoolId,
        limit: i64,
    ) -> Result<Response<stake_pool::ResponseData>, ExplorerError> {
        let query = StakePool::build_query(stake_pool::Variables { id, first: limit });
        self.print_request(&query);
        let response = self.client.run(query).map_err(ExplorerError::ClientError)?;
        let response_body = response.json()?;
        self.print_log(&response_body);
        Ok(response_body)
    }

    pub fn settings(&self) -> Result<Response<settings::ResponseData>, ExplorerError> {
        let query = Settings::build_query(settings::Variables);
        self.print_request(&query);
        let response = self.client.run(query).map_err(ExplorerError::ClientError)?;
        let response_body = response.json()?;
        self.print_log(&response_body);
        Ok(response_body)
    }

    pub fn vote_plans(
        &self,
        limit: i64,
    ) -> Result<Response<all_vote_plans::ResponseData>, ExplorerError> {
        let query = AllVotePlans::build_query(all_vote_plans::Variables { first: limit });
        self.print_request(&query);
        let response = self.client.run(query).map_err(ExplorerError::ClientError)?;
        let response_body = response.json()?;
        self.print_log(&response_body);
        Ok(response_body)
    }

    pub fn vote_plan(
        &self,
        id: String,
    ) -> Result<Response<vote_plan_by_id::ResponseData>, ExplorerError> {
        let query = VotePlanById::build_query(vote_plan_by_id::Variables { id });
        self.print_request(&query);
        let response = self.client.run(query).map_err(ExplorerError::ClientError)?;
        let response_body: Response<vote_plan_by_id::ResponseData> = response.json()?;
        self.print_log(&response_body);
        Ok(response_body)
    }

    pub fn transaction(
        &self,
        hash: Hash,
    ) -> Result<Response<transaction_by_id::ResponseData>, ExplorerError> {
        let query = TransactionById::build_query(transaction_by_id::Variables {
            id: hash.to_string(),
        });
        self.print_request(&query);
        let response = self.client.run(query).map_err(ExplorerError::ClientError)?;
        let response_body: Response<transaction_by_id::ResponseData> = response.json()?;
        self.print_log(&response_body);
        Ok(response_body)
    }

    pub fn transaction_certificates(
        &self,
        hash: Hash,
    ) -> Result<Response<transaction_by_id_certificates::ResponseData>, ExplorerError> {
        let query =
            TransactionByIdCertificates::build_query(transaction_by_id_certificates::Variables {
                id: hash.to_string(),
            });
        self.print_request(&query);
        let response = self.client.run(query).map_err(ExplorerError::ClientError)?;
        let response_body: Response<transaction_by_id_certificates::ResponseData> =
            response.json()?;
        self.print_log(&response_body);
        Ok(response_body)
    }

    pub fn transactions_address<S: Into<String>>(
        &self,
        bech32_address: S,
    ) -> Result<Response<transactions_by_address::ResponseData>, ExplorerError> {
        let query = TransactionsByAddress::build_query(transactions_by_address::Variables {
            bech32: bech32_address.into(),
        });
        self.print_request(&query);
        let response = self.client.run(query).map_err(ExplorerError::ClientError)?;
        let response_body: Response<transactions_by_address::ResponseData> = response.json()?;
        self.print_log(&response_body);
        Ok(response_body)
    }

    pub fn current_time(&self) -> BlockDate {
        self.last_block().unwrap().block_date()
    }

    pub fn run<T: Serialize>(
        &self,
        query: QueryBody<T>,
    ) -> Result<reqwest::blocking::Response, ExplorerError> {
        self.print_request(&query);
        let response = self.client.run(query).map_err(ExplorerError::ClientError)?;
        self.print_log(&response);
        Ok(response)
    }

    fn print_log<T: std::fmt::Debug>(&self, response: &T) {
        if self.print_log {
            println!("Response: {:?}", &response);
        }
    }
}

#[allow(dead_code)]
pub fn compare_schema<P: AsRef<Path>>(actual_schema_path: P) {
    let expected_schema_path =
        PathBuf::from_str("./jormungandr-automation/resources/explorer/graphql/schema.graphql")
            .unwrap();

    if !file::have_the_same_content(actual_schema_path.as_ref(), &expected_schema_path).unwrap() {
        file::copy_file(actual_schema_path.as_ref(), &expected_schema_path, true).unwrap();
        println!("discrepancies detected, already replaced file with new content. Please commit to update schema");
    }
}<|MERGE_RESOLUTION|>--- conflicted
+++ resolved
@@ -4,12 +4,8 @@
     data::{
         address, all_blocks, all_stake_pools, all_vote_plans, block, blocks_by_chain_length, epoch,
         last_block, settings, stake_pool, transaction_by_id, transaction_by_id_certificates,
-<<<<<<< HEAD
         transactions_by_address, vote_plan_by_id, Address, AllBlocks, AllStakePools, AllVotePlans,
-=======
-        transactions_by_address, Address, AllBlocks, AllStakePools, AllVotePlans, Block,
->>>>>>> 790178f6
-        BlocksByChainLength, Epoch, LastBlock, Settings, StakePool, TransactionById,
+        Block, BlocksByChainLength, Epoch, LastBlock, Settings, StakePool, TransactionById,
         TransactionByIdCertificates, TransactionsByAddress, VotePlanById,
     },
 };
