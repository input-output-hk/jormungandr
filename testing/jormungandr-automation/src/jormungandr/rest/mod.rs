mod raw;
mod settings;

<<<<<<< HEAD
use crate::{jormungandr::legacy, jormungandr::MemPoolCheck};
#[cfg(feature = "evm")]
use chain_evm::Address as EvmAddress;
use chain_impl_mockchain::account::Identifier as JorAddress;
use chain_impl_mockchain::block::Block;
use chain_impl_mockchain::fragment::{Fragment, FragmentId};
use chain_impl_mockchain::header::HeaderId;
use jormungandr_lib::crypto::account::Identifier;
use jormungandr_lib::interfaces::{
    AccountVotes, Address, FragmentStatus, FragmentsProcessingSummary, Value, VotePlanId,
=======
use crate::jormungandr::{legacy, MemPoolCheck};
use chain_impl_mockchain::{
    block::Block,
    fragment::{Fragment, FragmentId},
    header::HeaderId,
>>>>>>> a91a1d92
};
use jormungandr_lib::{
    crypto::{account::Identifier, hash::Hash},
    interfaces::{
        AccountState, AccountVotes, Address, EpochRewardsInfo, FragmentLog, FragmentStatus,
        FragmentsProcessingSummary, LeadershipLog, NodeStatsDto, PeerRecord, PeerStats,
        SettingsDto, StakeDistributionDto, Value, VotePlanId, VotePlanStatus,
    },
};
pub use raw::RawRest;
pub use settings::RestSettings;
use std::{collections::HashMap, fs::File, io::Read, net::SocketAddr, path::Path};
use thiserror::Error;

#[derive(Debug, Error)]
pub enum RestError {
    #[error("could not deserialize response")]
    CannotDeserialize(#[from] serde_json::Error),
    #[error("could not send reqeuest")]
    RequestError(#[from] reqwest::Error),
    #[error("hash parse error")]
    HashParseError(#[from] chain_crypto::hash::Error),
    #[error("error while polling endpoint")]
    PollError(#[from] jortestkit::process::WaitError),
    #[error("non success error code {status}")]
    NonSuccessErrorCode {
        response: String,
        status: reqwest::StatusCode,
        checks: Vec<MemPoolCheck>,
    },
    #[error(transparent)]
    ReadBytes(#[from] chain_core::property::ReadError),
}

pub fn uri_from_socket_addr(addr: SocketAddr) -> String {
    format!("http://{}/api", addr)
}

/// Specialized rest api
#[derive(Debug, Clone)]
pub struct JormungandrRest {
    inner: legacy::BackwardCompatibleRest,
}

impl JormungandrRest {
    pub fn new(uri: String) -> Self {
        Self {
            inner: legacy::BackwardCompatibleRest::new(uri, Default::default()),
        }
    }

    pub fn new_with_custom_settings(uri: String, settings: RestSettings) -> Self {
        Self {
            inner: legacy::BackwardCompatibleRest::new(uri, settings),
        }
    }

    pub fn address(&self) -> String {
        self.raw().uri()
    }

    pub fn disable_logger(&mut self) {
        self.inner.disable_logger();
    }

    pub fn enable_logger(&mut self) {
        self.inner.enable_logger();
    }

    pub fn inner(&self) -> &legacy::BackwardCompatibleRest {
        &self.inner
    }

    pub fn raw(&self) -> &RawRest {
        self.inner.raw()
    }

    pub fn new_with_cert<P: AsRef<Path>>(uri: String, cert_file: P) -> Self {
        //replace http with https
        //replace localhost ip to localhost
        let url = uri
            .replace("http://", "https://")
            .replace("127.0.0.1", "localhost");

        let settings = RestSettings {
            certificate: Some(Self::extract_certificate(cert_file.as_ref())),
            ..Default::default()
        };
        Self {
            inner: legacy::BackwardCompatibleRest::new(url, settings),
        }
    }

    fn extract_certificate<P: AsRef<Path>>(cert_file: P) -> reqwest::Certificate {
        let mut buf = Vec::new();
        let path = cert_file.as_ref().as_os_str().to_str().unwrap();
        File::open(path).unwrap().read_to_end(&mut buf).unwrap();
        reqwest::Certificate::from_pem(&buf).unwrap()
    }

    pub fn epoch_reward_history(&self, epoch: u32) -> Result<EpochRewardsInfo, RestError> {
        let content = self.inner.epoch_reward_history(epoch)?;
        serde_json::from_str(&content).map_err(RestError::CannotDeserialize)
    }

    pub fn reward_history(&self, length: u32) -> Result<Vec<EpochRewardsInfo>, RestError> {
        serde_json::from_str(&self.inner.reward_history(length)?)
            .map_err(RestError::CannotDeserialize)
    }

    pub fn remaining_rewards(&self) -> Result<Value, RestError> {
        serde_json::from_str(&self.inner.remaining_rewards()?).map_err(RestError::CannotDeserialize)
    }

    pub fn stake_distribution(&self) -> Result<StakeDistributionDto, RestError> {
        serde_json::from_str(&self.inner.stake_distribution()?)
            .map_err(RestError::CannotDeserialize)
    }

    pub fn account_votes(&self, address: Address) -> Result<Option<Vec<AccountVotes>>, RestError> {
        serde_json::from_str(&self.inner.account_votes(address)?)
            .map_err(RestError::CannotDeserialize)
    }

    pub fn account_votes_count(&self) -> Result<HashMap<String, u64>, RestError> {
        serde_json::from_str(&self.inner.account_votes_count()?)
            .map_err(RestError::CannotDeserialize)
    }

    pub fn account_votes_with_plan_id(
        &self,
        vote_plan_id: VotePlanId,
        address: Address,
    ) -> Result<Option<Vec<u8>>, RestError> {
        serde_json::from_str(
            &self
                .inner
                .account_votes_with_plan_id(vote_plan_id, address)?,
        )
        .map_err(RestError::CannotDeserialize)
    }

    pub fn stake_pools(&self) -> Result<Vec<String>, RestError> {
        serde_json::from_str(&self.inner.stake_pools()?).map_err(RestError::CannotDeserialize)
    }

    pub fn stake_distribution_at(&self, epoch: u32) -> Result<StakeDistributionDto, RestError> {
        serde_json::from_str(&self.inner.stake_distribution_at(epoch)?)
            .map_err(RestError::CannotDeserialize)
    }

    pub fn stats(&self) -> Result<NodeStatsDto, RestError> {
        let stats = &self.inner.stats()?;
        serde_json::from_str(stats).map_err(RestError::CannotDeserialize)
    }

    pub fn account_state(&self, id: &Identifier) -> Result<AccountState, RestError> {
        serde_json::from_str(&self.inner.account_state(id)?).map_err(RestError::CannotDeserialize)
    }

    pub fn account_state_by_pk_raw(&self, bech32_str: &str) -> Result<String, RestError> {
        self.inner
            .account_state_by_pk(bech32_str)
            .map_err(Into::into)
    }

    pub fn account_state_by_pk(&self, bech32_str: &str) -> Result<AccountState, RestError> {
        serde_json::from_str(&self.inner.account_state_by_pk(bech32_str)?)
            .map_err(RestError::CannotDeserialize)
    }

    #[cfg(feature = "evm")]
    pub fn evm_address(&self, jor_address: &JorAddress) -> Result<String, RestError> {
        serde_json::from_str(&self.inner.evm_address(jor_address)?)
            .map_err(RestError::CannotDeserialize)
    }

    #[cfg(feature = "evm")]
    pub fn jor_address(&self, evm_address: &EvmAddress) -> Result<String, RestError> {
        serde_json::from_str(&self.inner.jor_address(evm_address)?)
            .map_err(RestError::CannotDeserialize)
    }

    pub fn network_stats(&self) -> Result<Vec<PeerStats>, RestError> {
        serde_json::from_str(&self.inner.network_stats()?).map_err(RestError::CannotDeserialize)
    }

    pub fn p2p_quarantined(&self) -> Result<Vec<PeerRecord>, RestError> {
        serde_json::from_str(&self.inner.p2p_quarantined()?).map_err(RestError::CannotDeserialize)
    }

    pub fn p2p_non_public(&self) -> Result<Vec<PeerRecord>, RestError> {
        serde_json::from_str(&self.inner.p2p_non_public()?).map_err(RestError::CannotDeserialize)
    }

    pub fn p2p_available(&self) -> Result<Vec<PeerRecord>, RestError> {
        serde_json::from_str(&self.inner.p2p_available()?).map_err(RestError::CannotDeserialize)
    }

    pub fn p2p_view(&self) -> Result<Vec<String>, RestError> {
        serde_json::from_str(&self.inner.p2p_view()?).map_err(RestError::CannotDeserialize)
    }

    pub fn tip(&self) -> Result<Hash, RestError> {
        self.inner.tip()
    }

    pub fn fragment_logs(&self) -> Result<HashMap<FragmentId, FragmentLog>, RestError> {
        self.inner.fragment_logs()
    }

    pub fn settings(&self) -> Result<SettingsDto, RestError> {
        serde_json::from_str(&self.inner.settings()?).map_err(RestError::CannotDeserialize)
    }

    pub fn leaders_log(&self) -> Result<Vec<LeadershipLog>, RestError> {
        serde_json::from_str(&self.inner.leaders_log()?).map_err(RestError::CannotDeserialize)
    }

    pub fn send_fragment(&self, fragment: Fragment) -> Result<MemPoolCheck, RestError> {
        self.inner.send_fragment(fragment).map_err(Into::into)
    }

    pub fn send_raw_fragment(&self, bytes: Vec<u8>) -> Result<(), RestError> {
        self.inner.send_raw_fragment(bytes)?;
        Ok(())
    }

    pub fn send_raw_fragments(&self, bytes: Vec<Vec<u8>>) -> Result<(), RestError> {
        self.inner.send_raw_fragments(bytes).map_err(Into::into)
    }

    pub fn block_as_bytes(&self, header_hash: &HeaderId) -> Result<Vec<u8>, RestError> {
        self.inner.block_as_bytes(header_hash).map_err(Into::into)
    }

    pub fn shutdown(&self) -> Result<String, RestError> {
        self.inner.shutdown().map_err(Into::into)
    }

    pub fn block(&self, header_hash: &HeaderId) -> Result<Block, RestError> {
        let bytes = self.block_as_bytes(header_hash)?;
        <Block as chain_core::property::DeserializeFromSlice>::deserialize_from_slice(
            &mut chain_core::packer::Codec::new(bytes.as_slice()),
        )
        .map_err(Into::into)
    }

    pub fn fragments_statuses(
        &self,
        ids: Vec<String>,
    ) -> Result<HashMap<String, FragmentStatus>, RestError> {
        self.inner.fragments_statuses(ids).map_err(Into::into)
    }

    pub fn send_fragment_batch(
        &self,
        fragments: Vec<Fragment>,
        fail_fast: bool,
    ) -> Result<FragmentsProcessingSummary, RestError> {
        self.inner
            .send_fragment_batch(fragments, fail_fast)
            .map_err(Into::into)
    }

    pub fn vote_plan_statuses(&self) -> Result<Vec<VotePlanStatus>, RestError> {
        serde_json::from_str(&self.inner.vote_plan_statuses()?)
            .map_err(RestError::CannotDeserialize)
    }

    pub fn set_origin<S: Into<String>>(&mut self, origin: S) {
        self.inner.set_origin(origin);
    }
}<|MERGE_RESOLUTION|>--- conflicted
+++ resolved
@@ -1,7 +1,6 @@
 mod raw;
 mod settings;
 
-<<<<<<< HEAD
 use crate::{jormungandr::legacy, jormungandr::MemPoolCheck};
 #[cfg(feature = "evm")]
 use chain_evm::Address as EvmAddress;
@@ -12,13 +11,6 @@
 use jormungandr_lib::crypto::account::Identifier;
 use jormungandr_lib::interfaces::{
     AccountVotes, Address, FragmentStatus, FragmentsProcessingSummary, Value, VotePlanId,
-=======
-use crate::jormungandr::{legacy, MemPoolCheck};
-use chain_impl_mockchain::{
-    block::Block,
-    fragment::{Fragment, FragmentId},
-    header::HeaderId,
->>>>>>> a91a1d92
 };
 use jormungandr_lib::{
     crypto::{account::Identifier, hash::Hash},
