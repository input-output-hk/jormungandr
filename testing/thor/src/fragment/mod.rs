--- conflicted
+++ resolved
@@ -7,7 +7,6 @@
     setup::{DummySyncNode, FragmentSenderSetup, FragmentSenderSetupBuilder, VerifyStrategy},
     verifier::{ExitStrategy as VerifyExitStrategy, FragmentVerifier, FragmentVerifierError},
 };
-<<<<<<< HEAD
 use crate::wallet::account::Wallet as AccountWallet;
 use crate::{stake_pool::StakePool, wallet::Wallet};
 use chain_crypto::Ed25519;
@@ -22,19 +21,7 @@
         VoteTallyPayload,
     },
     fee::LinearFee,
-=======
-use crate::{
-    stake_pool::StakePool,
-    wallet::{account::Wallet as AccountWallet, Wallet},
-};
-use chain_crypto::{Ed25519, SecretKey};
-use chain_impl_mockchain::{
-    block::BlockDate,
-    certificate::{
-        PoolId, UpdateProposal, UpdateVote, VoteCast, VotePlan, VoteTally, VoteTallyPayload,
-    },
-    fee::{FeeAlgorithm, LinearFee},
->>>>>>> a91a1d92
+
     fragment::Fragment,
     testing::{
         data::{StakePool as StakePoolLib, Wallet as WalletLib},
